# Software License Agreement (BSD License)
#
# Copyright (c) 2008, Willow Garage, Inc.
# All rights reserved.
#
# Redistribution and use in source and binary forms, with or without
# modification, are permitted provided that the following conditions
# are met:
#
#  * Redistributions of source code must retain the above copyright
#    notice, this list of conditions and the following disclaimer.
#  * Redistributions in binary form must reproduce the above
#    copyright notice, this list of conditions and the following
#    disclaimer in the documentation and/or other materials provided
#    with the distribution.
#  * Neither the name of Willow Garage, Inc. nor the names of its
#    contributors may be used to endorse or promote products derived
#    from this software without specific prior written permission.
#
# THIS SOFTWARE IS PROVIDED BY THE COPYRIGHT HOLDERS AND CONTRIBUTORS
# "AS IS" AND ANY EXPRESS OR IMPLIED WARRANTIES, INCLUDING, BUT NOT
# LIMITED TO, THE IMPLIED WARRANTIES OF MERCHANTABILITY AND FITNESS
# FOR A PARTICULAR PURPOSE ARE DISCLAIMED. IN NO EVENT SHALL THE
# COPYRIGHT OWNER OR CONTRIBUTORS BE LIABLE FOR ANY DIRECT, INDIRECT,
# INCIDENTAL, SPECIAL, EXEMPLARY, OR CONSEQUENTIAL DAMAGES (INCLUDING,
# BUT NOT LIMITED TO, PROCUREMENT OF SUBSTITUTE GOODS OR SERVICES;
# LOSS OF USE, DATA, OR PROFITS; OR BUSINESS INTERRUPTION) HOWEVER
# CAUSED AND ON ANY THEORY OF LIABILITY, WHETHER IN CONTRACT, STRICT
# LIABILITY, OR TORT (INCLUDING NEGLIGENCE OR OTHERWISE) ARISING IN
# ANY WAY OUT OF THE USE OF THIS SOFTWARE, EVEN IF ADVISED OF THE
# POSSIBILITY OF SUCH DAMAGE.
#
# Author: Ioan Sucan, Felix Messmer

import rospy
from rosgraph.names import ns_join

from moveit_msgs.msg import PlanningScene, CollisionObject, AttachedCollisionObject
from moveit.planning_interface import PlanningSceneInterface as _PlanningSceneInterface
from geometry_msgs.msg import Point
from shape_msgs.msg import SolidPrimitive, Plane, Mesh, MeshTriangle
from .exception import MoveItCommanderException
from moveit_msgs.srv import ApplyPlanningScene, ApplyPlanningSceneRequest

try:
    from pyassimp import pyassimp
except:
    # support pyassimp > 3.0
    try:
        import pyassimp
    except:
        pyassimp = False
        print(
            "Failed to import pyassimp, see https://github.com/ros-planning/moveit/issues/86 for more info"
        )


class PlanningSceneInterface(object):
    """
    Python interface for a C++ PlanningSceneInterface.
    Uses both C++ wrapped methods and scene manipulation topics
    to manipulate the PlanningScene managed by the PlanningSceneMonitor.
    See wrap_python_planning_scene_interface.cpp for the wrapped methods.
    """

<<<<<<< HEAD
    def __init__(self, ns="", synchronous=False, service_timeout=5.0):
        self._psi = _PlanningSceneInterface(ns)

        self._pub_co = rospy.Publisher(
            ns_join(ns, "collision_object"), CollisionObject, queue_size=100
        )
        self._pub_aco = rospy.Publisher(
            ns_join(ns, "attached_collision_object"),
            AttachedCollisionObject,
            queue_size=100,
        )
=======
    def __init__(self, ns="", synchronous=True, service_timeout=5.0):
        self._psi = _moveit_planning_scene_interface.PlanningSceneInterface(ns)
>>>>>>> a266089e
        self.__synchronous = synchronous

        if self.__synchronous:
            self._apply_planning_scene_diff = rospy.ServiceProxy(
                ns_join(ns, "apply_planning_scene"), ApplyPlanningScene
            )
            self._apply_planning_scene_diff.wait_for_service(service_timeout)
        else:
            self._pub_co = rospy.Publisher(
                ns_join(ns, "collision_object"), CollisionObject, queue_size=100
            )
            self._pub_aco = rospy.Publisher(
                ns_join(ns, "attached_collision_object"),
                AttachedCollisionObject,
                queue_size=100,
            )

    def __submit(self, collision_object, attach=False):
        if self.__synchronous:
            diff_req = self.__make_planning_scene_diff_req(collision_object, attach)
            self._apply_planning_scene_diff.call(diff_req)
        else:
            if attach:
                self._pub_aco.publish(collision_object)
            else:
                self._pub_co.publish(collision_object)

    def add_object(self, collision_object):
        """Add an object to the planning scene"""
        self.__submit(collision_object, attach=False)

    def add_sphere(self, name, pose, radius=1):
        """Add a sphere to the planning scene"""
        co = self.__make_sphere(name, pose, radius)
        self.__submit(co, attach=False)

    def add_cylinder(self, name, pose, height, radius):
        """Add a cylinder to the planning scene"""
        co = self.__make_cylinder(name, pose, height, radius)
        self.__submit(co, attach=False)

    def add_cone(self, name, pose, height, radius):
        """Add a cylinder to the planning scene"""
        co = self.__make_cone(name, pose, height, radius)
        self.__submit(co, attach=False)

    def add_mesh(self, name, pose, filename, size=(1, 1, 1)):
        """Add a mesh to the planning scene"""
        co = self.__make_mesh(name, pose, filename, size)
        self.__submit(co, attach=False)

    def add_box(self, name, pose, size=(1, 1, 1)):
        """Add a box to the planning scene"""
        co = self.__make_box(name, pose, size)
        self.__submit(co, attach=False)

    def add_plane(self, name, pose, normal=(0, 0, 1), offset=0):
        """Add a plane to the planning scene"""
        co = CollisionObject()
        co.operation = CollisionObject.ADD
        co.id = name
        co.header = pose.header
        p = Plane()
        p.coef = list(normal)
        p.coef.append(offset)
        co.planes = [p]
        co.plane_poses = [pose.pose]
        self.__submit(co, attach=False)

    def attach_object(self, attached_collision_object):
        """Attach an object in the planning scene"""
        self.__submit(attached_collision_object, attach=True)

    def attach_mesh(
        self, link, name, pose=None, filename="", size=(1, 1, 1), touch_links=[]
    ):
        aco = AttachedCollisionObject()
        if (pose is not None) and filename:
            aco.object = self.__make_mesh(name, pose, filename, size)
        else:
            aco.object = self.__make_existing(name)
        aco.link_name = link
        aco.touch_links = [link]
        if len(touch_links) > 0:
            aco.touch_links = touch_links
        self.__submit(aco, attach=True)

    def attach_box(self, link, name, pose=None, size=(1, 1, 1), touch_links=[]):
        aco = AttachedCollisionObject()
        if pose is not None:
            aco.object = self.__make_box(name, pose, size)
        else:
            aco.object = self.__make_existing(name)
        aco.link_name = link
        if len(touch_links) > 0:
            aco.touch_links = touch_links
        else:
            aco.touch_links = [link]
        self.__submit(aco, attach=True)

    def clear(self):
        """Remove all objects from the planning scene"""
        self.remove_attached_object()
        self.remove_world_object()

    def remove_world_object(self, name=None):
        """
        Remove an object from planning scene, or all if no name is provided
        """
        co = CollisionObject()
        co.operation = CollisionObject.REMOVE
        if name is not None:
            co.id = name
        self.__submit(co, attach=False)

    def remove_attached_object(self, link=None, name=None):
        """
        Remove an attached object from the robot, or all objects attached to the link if no name is provided,
        or all attached objects in the scene if neither link nor name are provided.

        Removed attached objects remain in the scene as world objects.
        Call remove_world_object afterwards to remove them from the scene.
        """
        aco = AttachedCollisionObject()
        aco.object.operation = CollisionObject.REMOVE
        if link is not None:
            aco.link_name = link
        if name is not None:
            aco.object.id = name
        self.__submit(aco, attach=True)

    def get_known_object_names(self, with_type=False):
        """
        Get the names of all known objects in the world. If with_type is set to true, only return objects that have a known type.
        """
        return self._psi.get_known_object_names(with_type)

    def get_known_object_names_in_roi(
        self, minx, miny, minz, maxx, maxy, maxz, with_type=False
    ):
        """
        Get the names of known objects in the world that are located within a bounding region (specified in the frame reported by
        get_planning_frame()). If with_type is set to true, only return objects that have a known type.
        """
        return self._psi.get_known_object_names_in_roi(
            minx, miny, minz, maxx, maxy, maxz, with_type
        )

    def get_object_poses(self, object_ids):
        """
        Get the poses from the objects identified by the given object ids list.
        """
        return self._psi.get_object_poses(object_ids)

    def get_objects(self, object_ids=[]):
        """
        Get the objects identified by the given object ids list. If no ids are provided, return all the known objects.
        """
        return self._psi.get_objects(object_ids)

    def get_attached_objects(self, object_ids=[]):
        """
        Get the attached objects identified by the given object ids list. If no ids are provided, return all the attached objects.
        """
        return self._psi.get_attached_objects(object_ids)

    def apply_planning_scene(self, planning_scene_message):
        """
        Applies the planning scene message.
        """
        return self._psi.apply_planning_scene(planning_scene_message)

    @staticmethod
    def __make_existing(name):
        """
        Create an empty Collision Object. Used when the object already exists
        """
        co = CollisionObject()
        co.id = name
        return co

    @staticmethod
    def __make_primitive(name, pose, type, shape_args):
        co = CollisionObject()
        co.operation = CollisionObject.ADD
        co.id = name
        co.header = pose.header
        co.pose = pose.pose
        shape = SolidPrimitive()
        shape.type = type
        shape.dimensions = list(shape_args)
        co.primitives = [shape]
        return co

    @staticmethod
    def __make_box(name, pose, size):
        return PlanningSceneInterface.__make_primitive(
            name, pose, SolidPrimitive.BOX, size
        )

    @staticmethod
    def __make_mesh(name, pose, filename, scale=(1, 1, 1)):
        co = CollisionObject()
        if pyassimp is False:
            raise MoveItCommanderException(
                "Pyassimp needs patch https://launchpadlibrarian.net/319496602/patchPyassim.txt"
            )
        scene = pyassimp.load(filename)
        if not scene.meshes or len(scene.meshes) == 0:
            raise MoveItCommanderException("There are no meshes in the file")
        if len(scene.meshes[0].faces) == 0:
            raise MoveItCommanderException("There are no faces in the mesh")
        co.operation = CollisionObject.ADD
        co.id = name
        co.header = pose.header
        co.pose = pose.pose

        mesh = Mesh()
        first_face = scene.meshes[0].faces[0]
        if hasattr(first_face, "__len__"):
            for face in scene.meshes[0].faces:
                if len(face) == 3:
                    triangle = MeshTriangle()
                    triangle.vertex_indices = [face[0], face[1], face[2]]
                    mesh.triangles.append(triangle)
        elif hasattr(first_face, "indices"):
            for face in scene.meshes[0].faces:
                if len(face.indices) == 3:
                    triangle = MeshTriangle()
                    triangle.vertex_indices = [
                        face.indices[0],
                        face.indices[1],
                        face.indices[2],
                    ]
                    mesh.triangles.append(triangle)
        else:
            raise MoveItCommanderException(
                "Unable to build triangles from mesh due to mesh object structure"
            )
        for vertex in scene.meshes[0].vertices:
            point = Point()
            point.x = vertex[0] * scale[0]
            point.y = vertex[1] * scale[1]
            point.z = vertex[2] * scale[2]
            mesh.vertices.append(point)
        co.meshes = [mesh]
        pyassimp.release(scene)
        return co

    @staticmethod
    def __make_sphere(name, pose, radius):
        return PlanningSceneInterface.__make_primitive(
            name, pose, SolidPrimitive.SPHERE, [radius]
        )

    @staticmethod
    def __make_cylinder(name, pose, height, radius):
        return PlanningSceneInterface.__make_primitive(
            name, pose, SolidPrimitive.CYLINDER, [height, radius]
        )

    @staticmethod
    def __make_cone(name, pose, height, radius):
        return PlanningSceneInterface.__make_primitive(
            name, pose, SolidPrimitive.CONE, [height, radius]
        )

    @staticmethod
    def __make_planning_scene_diff_req(collision_object, attach=False):
        scene = PlanningScene()
        scene.is_diff = True
        scene.robot_state.is_diff = True
        if attach:
            scene.robot_state.attached_collision_objects = [collision_object]
        else:
            scene.world.collision_objects = [collision_object]
        planning_scene_diff_req = ApplyPlanningSceneRequest()
        planning_scene_diff_req.scene = scene
        return planning_scene_diff_req<|MERGE_RESOLUTION|>--- conflicted
+++ resolved
@@ -63,22 +63,8 @@
     See wrap_python_planning_scene_interface.cpp for the wrapped methods.
     """
 
-<<<<<<< HEAD
-    def __init__(self, ns="", synchronous=False, service_timeout=5.0):
+    def __init__(self, ns="", synchronous=True, service_timeout=5.0):
         self._psi = _PlanningSceneInterface(ns)
-
-        self._pub_co = rospy.Publisher(
-            ns_join(ns, "collision_object"), CollisionObject, queue_size=100
-        )
-        self._pub_aco = rospy.Publisher(
-            ns_join(ns, "attached_collision_object"),
-            AttachedCollisionObject,
-            queue_size=100,
-        )
-=======
-    def __init__(self, ns="", synchronous=True, service_timeout=5.0):
-        self._psi = _moveit_planning_scene_interface.PlanningSceneInterface(ns)
->>>>>>> a266089e
         self.__synchronous = synchronous
 
         if self.__synchronous:
