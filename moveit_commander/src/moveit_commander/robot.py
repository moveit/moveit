# Software License Agreement (BSD License)
#
# Copyright (c) 2013, Willow Garage, Inc.
# All rights reserved.
#
# Redistribution and use in source and binary forms, with or without
# modification, are permitted provided that the following conditions
# are met:
#
#  * Redistributions of source code must retain the above copyright
#    notice, this list of conditions and the following disclaimer.
#  * Redistributions in binary form must reproduce the above
#    copyright notice, this list of conditions and the following
#    disclaimer in the documentation and/or other materials provided
#    with the distribution.
#  * Neither the name of Willow Garage, Inc. nor the names of its
#    contributors may be used to endorse or promote products derived
#    from this software without specific prior written permission.
#
# THIS SOFTWARE IS PROVIDED BY THE COPYRIGHT HOLDERS AND CONTRIBUTORS
# "AS IS" AND ANY EXPRESS OR IMPLIED WARRANTIES, INCLUDING, BUT NOT
# LIMITED TO, THE IMPLIED WARRANTIES OF MERCHANTABILITY AND FITNESS
# FOR A PARTICULAR PURPOSE ARE DISCLAIMED. IN NO EVENT SHALL THE
# COPYRIGHT OWNER OR CONTRIBUTORS BE LIABLE FOR ANY DIRECT, INDIRECT,
# INCIDENTAL, SPECIAL, EXEMPLARY, OR CONSEQUENTIAL DAMAGES (INCLUDING,
# BUT NOT LIMITED TO, PROCUREMENT OF SUBSTITUTE GOODS OR SERVICES;
# LOSS OF USE, DATA, OR PROFITS; OR BUSINESS INTERRUPTION) HOWEVER
# CAUSED AND ON ANY THEORY OF LIABILITY, WHETHER IN CONTRACT, STRICT
# LIABILITY, OR TORT (INCLUDING NEGLIGENCE OR OTHERWISE) ARISING IN
# ANY WAY OUT OF THE USE OF THIS SOFTWARE, EVEN IF ADVISED OF THE
# POSSIBILITY OF SUCH DAMAGE.
#
# Author: Ioan Sucan

from moveit_commander import MoveGroupCommander
from .exception import MoveItCommanderException
from moveit.planning_interface import RobotInterface
from moveit_msgs.msg import RobotState
import moveit_commander.conversions as conversions


class RobotCommander(object):
    class Joint(object):
        def __init__(self, robot, name):
            self._robot = robot
            self._name = name

        def name(self):
            return self._name

        def variable_count(self):
            """
            @return number of the list that _Joint__get_joint_limits
                    methods returns.
            @see: http://docs.ros.org/indigo/api/moveit_core/html/classmoveit_1_1core_1_1JointModel.html#details
                  for more about variable.
            """
            return len(self.__get_joint_limits())

        def bounds(self):
            """
            @return: Either a single list of min and max joint limits, or
                     a set of those lists, depending on the number of variables
                     available in this joint.
            """
            l = self.__get_joint_limits()
            if len(l) == 1:
                return l[0]
            else:
                return l

        def min_bound(self):
            """
            @return: Either a single min joint limit value, or
                     a set of min values, depending on the number of variables
                     available in this joint.
            """
            limits = self.__get_joint_limits()
            if len(limits) == 1:
                return limits[0][0]
            else:
                return [l[0] for l in limits]

        def max_bound(self):
            """
            @return: Either a single max joint limit value, or
                     a set of max values, depending on the number of variables
                     available in this joint.
            """
            limits = self.__get_joint_limits()
            if len(limits) == 1:
                return limits[0][1]
            else:
                return [l[1] for l in limits]

        def value(self):
            """
            @rtype float

            (Editor's comment by @130s) I doubt there's a case where this method goes into
            "else" block, because get_current_joint_values always return a single list.

            cf. getCurrentJointValues https://github.com/ros-planning/moveit_ros/blob/8e819dda2b19462b8d0c5aacc69706c8a9d8d883/planning_interface/robot_interface/src/wrap_python_robot_interface.cpp#L176
            """
            vals = self._robot._r.get_current_joint_values(self._name)
            if len(vals) == 1:
                return vals[0]
            else:
                return vals

        def move(self, position, wait=True):
            """
            @param position [float]: List of joint angles to achieve.
            @param wait bool: If false, the commands gets operated asynchronously.
            """
            group = self._robot.get_default_owner_group(self.name())
            if group is None:
                raise MoveItCommanderException(
                    "There is no known group containing joint %s. Cannot move."
                    % self._name
                )
            gc = self._robot.get_group(group)
            if gc is not None:
                gc.set_joint_value_target(gc.get_current_joint_values())
                gc.set_joint_value_target(self._name, position)
                return gc.go(wait)
            return False

        def __get_joint_limits(self):
            """
            @return: A list of length of 2 that contains max and min positional
                     limits of the specified joint.
            """
            return self._robot._r.get_joint_limits(self._name)

    class Link(object):
        def __init__(self, robot, name):
            self._robot = robot
            self._name = name

        def name(self):
            return self._name

        def pose(self):
            """
            @rtype: geometry_msgs.Pose
            """
            return conversions.list_to_pose_stamped(
                self._robot._r.get_link_pose(self._name),
                self._robot.get_planning_frame(),
            )

    def __init__(self, robot_description="robot_description", ns=""):
        self._robot_description = robot_description
        self._ns = ns
        self._r = RobotInterface(robot_description, ns)
        self._groups = {}
        self._joint_owner_groups = {}

    def get_planning_frame(self):
        """
        Get the frame of reference in which planning is done (and environment
        is maintained)
        """
        return self._r.get_planning_frame()

    def get_robot_markers(self, *args):
        """Get a MarkerArray of the markers that make up this robot

        Usage:
            (): get's all markers for current state
            state (RobotState): gets markers for a particular state
            values (dict): get markers with given values
            values, links (dict, list): get markers with given values and these links
            group (string):  get all markers for a group
            group, values (string, dict): get all markers for a group with desired values
        """
        if not args:
            return self._r.get_robot_markers()
        else:
            if isinstance(args[0], RobotState):
                return self._r.get_robot_markers(args[0])
            elif isinstance(args[0], dict):
                return self._r.get_robot_markers(*args)
            elif isinstance(args[0], str):
                return self._r.get_group_markers(*args)
            else:
                raise MoveItCommanderException("Unexpected type")

    def get_root_link(self):
        """Get the name of the root link of the robot model"""
        return self._r.get_robot_root_link()

    def get_active_joint_names(self, group=None):
        """
        Get the names of all the movable joints that make up a group.
        If no group name is specified, all joints in the robot model are returned.
        Excludes fixed and mimic joints.
        """
        if group is not None:
            if self.has_group(group):
                return self._r.get_group_active_joint_names(group)
            else:
                raise MoveItCommanderException("There is no group named %s" % group)
        else:
            return self._r.get_active_joint_names()

    def get_joint_names(self, group=None):
        """
        Get the names of all the movable joints that make up a group.
        If no group name is specified, all joints in the robot model are returned.
        Includes fixed and mimic joints.
        """
        if group is not None:
            if self.has_group(group):
                return self._r.get_group_joint_names(group)
            else:
                raise MoveItCommanderException("There is no group named %s" % group)
        else:
            return self._r.get_joint_names()

    def get_link_names(self, group=None):
        """
        Get the links that make up a group. If no group name is specified,
        all the links in the robot model are returned.
        """
        if group is not None:
            if self.has_group(group):
                return self._r.get_group_link_names(group)
            else:
                raise MoveItCommanderException("There is no group named %s" % group)
        else:
            return self._r.get_link_names()

    def get_group_names(self):
        """Get the names of the groups defined for the robot"""
        return self._r.get_group_names()

    def get_current_state(self):
<<<<<<< HEAD
        """ Get a RobotState message describing the current state of the robot"""
        return self._r.get_current_state()
=======
        """Get a RobotState message describing the current state of the robot"""
        s = RobotState()
        s.deserialize(self._r.get_current_state())
        return s
>>>>>>> a266089e

    def get_current_variable_values(self):
        """
        Get a dictionary mapping variable names to values.
        Note that a joint may consist of one or more variables.
        """
        return self._r.get_current_variable_values()

    def get_joint(self, name):
        """
        @param name str: Name of movegroup
        @rtype: moveit_commander.robot.Joint
        @raise exception: MoveItCommanderException
        """
        if name in self.get_joint_names():
            return self.Joint(self, name)
        else:
            raise MoveItCommanderException("There is no joint named %s" % name)

    def get_link(self, name):
        """
        @param name str: Name of movegroup
        @rtype: moveit_commander.robot.Link
        @raise exception: MoveItCommanderException
        """
        if name in self.get_link_names():
            return self.Link(self, name)
        else:
            raise MoveItCommanderException("There is no link named %s" % name)

    def get_group(self, name):
        """
        @param name str: Name of movegroup
        @rtype: moveit_commander.MoveGroupCommander
        """
        if name not in self._groups:
            if not self.has_group(name):
                raise MoveItCommanderException("There is no group named %s" % name)
            self._groups[name] = MoveGroupCommander(
                name, self._robot_description, self._ns
            )
        return self._groups[name]

    def has_group(self, name):
        """
        @param name str: Name of movegroup
        @rtype: bool
        """
        return self._r.has_group(name)

    def get_default_owner_group(self, joint_name):
        """
        Get the name of the smallest group (fewest joints) that includes
        the joint name specified as argument.
        """
        if joint_name not in self._joint_owner_groups:
            group = None
            for g in self.get_group_names():
                if joint_name in self.get_joint_names(g):
                    if group is None:
                        group = g
                    else:
                        if len(self.get_link_names(g)) < len(
                            self.get_link_names(group)
                        ):
                            group = g
            self._joint_owner_groups[joint_name] = group
        return self._joint_owner_groups[joint_name]

    def __getattr__(self, name):
        """
        We catch the names of groups, joints and links to allow easy access
        to their properties.
        """
        if name in self.get_group_names():
            return self.get_group(name)
        elif name in self.get_joint_names():
            return self.Joint(self, name)
        elif name in self.get_link_names():
            return self.Link(self, name)
        else:
            return object.__getattribute__(self, name)<|MERGE_RESOLUTION|>--- conflicted
+++ resolved
@@ -237,15 +237,8 @@
         return self._r.get_group_names()
 
     def get_current_state(self):
-<<<<<<< HEAD
-        """ Get a RobotState message describing the current state of the robot"""
+        """Get a RobotState message describing the current state of the robot"""
         return self._r.get_current_state()
-=======
-        """Get a RobotState message describing the current state of the robot"""
-        s = RobotState()
-        s.deserialize(self._r.get_current_state())
-        return s
->>>>>>> a266089e
 
     def get_current_variable_values(self):
         """
