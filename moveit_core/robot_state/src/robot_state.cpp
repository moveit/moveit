/*********************************************************************
* Software License Agreement (BSD License)
*
*  Copyright (c) 2013, Ioan A. Sucan
*  Copyright (c) 2013, Willow Garage, Inc.
*  All rights reserved.
*
*  Redistribution and use in source and binary forms, with or without
*  modification, are permitted provided that the following conditions
*  are met:
*
*   * Redistributions of source code must retain the above copyright
*     notice, this list of conditions and the following disclaimer.
*   * Redistributions in binary form must reproduce the above
*     copyright notice, this list of conditions and the following
*     disclaimer in the documentation and/or other materials provided
*     with the distribution.
*   * Neither the name of the Willow Garage nor the names of its
*     contributors may be used to endorse or promote products derived
*     from this software without specific prior written permission.
*
*  THIS SOFTWARE IS PROVIDED BY THE COPYRIGHT HOLDERS AND CONTRIBUTORS
*  "AS IS" AND ANY EXPRESS OR IMPLIED WARRANTIES, INCLUDING, BUT NOT
*  LIMITED TO, THE IMPLIED WARRANTIES OF MERCHANTABILITY AND FITNESS
*  FOR A PARTICULAR PURPOSE ARE DISCLAIMED. IN NO EVENT SHALL THE
*  COPYRIGHT OWNER OR CONTRIBUTORS BE LIABLE FOR ANY DIRECT, INDIRECT,
*  INCIDENTAL, SPECIAL, EXEMPLARY, OR CONSEQUENTIAL DAMAGES (INCLUDING,
*  BUT NOT LIMITED TO, PROCUREMENT OF SUBSTITUTE GOODS OR SERVICES;
*  LOSS OF USE, DATA, OR PROFITS; OR BUSINESS INTERRUPTION) HOWEVER
*  CAUSED AND ON ANY THEORY OF LIABILITY, WHETHER IN CONTRACT, STRICT
*  LIABILITY, OR TORT (INCLUDING NEGLIGENCE OR OTHERWISE) ARISING IN
*  ANY WAY OUT OF THE USE OF THIS SOFTWARE, EVEN IF ADVISED OF THE
*  POSSIBILITY OF SUCH DAMAGE.
*********************************************************************/

/* Author: Ioan Sucan, Sachin Chitta, Acorn Pooley, Mario Prats, Dave Coleman */

#include <moveit/robot_state/robot_state.h>
#include <moveit/transforms/transforms.h>
#include <geometric_shapes/shape_operations.h>
#include <eigen_conversions/eigen_msg.h>
#include <moveit/backtrace/backtrace.h>
#include <moveit/profiler/profiler.h>
#include <boost/bind.hpp>
#include <moveit/robot_model/aabb.h>

<<<<<<< HEAD
moveit::core::RobotState::RobotState(RobotModelConstPtr robot_model)
  : robot_model_(std::move(robot_model))
=======
namespace moveit
{
namespace core
{
/** \brief It is recommended that there are at least 10 steps per trajectory
 * for testing jump thresholds with computeCartesianPath. With less than 10 steps
 * it is difficult to choose a jump_threshold parameter that effectively separates
 * valid paths from paths with large joint space jumps. */
static const std::size_t MIN_STEPS_FOR_JUMP_THRESH = 10;

RobotState::RobotState(const RobotModelConstPtr& robot_model)
  : robot_model_(robot_model)
>>>>>>> c8419c56
  , has_velocity_(false)
  , has_acceleration_(false)
  , has_effort_(false)
  , dirty_link_transforms_(robot_model_->getRootJoint())
  , dirty_collision_body_transforms_(nullptr)
  , rng_(nullptr)
{
  allocMemory();

  // all transforms are dirty initially
  const int nr_doubles_for_dirty_joint_transforms =
      1 + robot_model_->getJointModelCount() / (sizeof(double) / sizeof(unsigned char));
  memset(dirty_joint_transforms_, 1, sizeof(double) * nr_doubles_for_dirty_joint_transforms);
}

<<<<<<< HEAD
moveit::core::RobotState::RobotState(const RobotState& other) : rng_(nullptr)
=======
RobotState::RobotState(const RobotState& other) : rng_(NULL)
>>>>>>> c8419c56
{
  robot_model_ = other.robot_model_;
  allocMemory();
  copyFrom(other);
}

RobotState::~RobotState()
{
  clearAttachedBodies();
  free(memory_);
  if (rng_)
    delete rng_;
}

<<<<<<< HEAD
void moveit::core::RobotState::allocMemory()
=======
void RobotState::allocMemory(void)
>>>>>>> c8419c56
{
  // memory for the dirty joint transforms
  const int nr_doubles_for_dirty_joint_transforms =
      1 + robot_model_->getJointModelCount() / (sizeof(double) / sizeof(unsigned char));
  const size_t bytes =
      sizeof(Eigen::Affine3d) * (robot_model_->getJointModelCount() + robot_model_->getLinkModelCount() +
                                 robot_model_->getLinkGeometryCount()) +
      sizeof(double) * (robot_model_->getVariableCount() * 3 + nr_doubles_for_dirty_joint_transforms) + 15;
  memory_ = malloc(bytes);

  // make the memory for transforms align at 16 bytes
  variable_joint_transforms_ = reinterpret_cast<Eigen::Affine3d*>(((uintptr_t)memory_ + 15) & ~(uintptr_t)0x0F);
  global_link_transforms_ = variable_joint_transforms_ + robot_model_->getJointModelCount();
  global_collision_body_transforms_ = global_link_transforms_ + robot_model_->getLinkModelCount();
  dirty_joint_transforms_ =
      reinterpret_cast<unsigned char*>(global_collision_body_transforms_ + robot_model_->getLinkGeometryCount());
  position_ = reinterpret_cast<double*>(dirty_joint_transforms_) + nr_doubles_for_dirty_joint_transforms;
  velocity_ = position_ + robot_model_->getVariableCount();
  // acceleration and effort share the memory (not both can be specified)
  effort_ = acceleration_ = velocity_ + robot_model_->getVariableCount();
}

RobotState& RobotState::operator=(const RobotState& other)
{
  if (this != &other)
    copyFrom(other);
  return *this;
}

void RobotState::copyFrom(const RobotState& other)
{
  has_velocity_ = other.has_velocity_;
  has_acceleration_ = other.has_acceleration_;
  has_effort_ = other.has_effort_;

  dirty_collision_body_transforms_ = other.dirty_collision_body_transforms_;
  dirty_link_transforms_ = other.dirty_link_transforms_;

  if (dirty_link_transforms_ == robot_model_->getRootJoint())
  {
    // everything is dirty; no point in copying transforms; copy positions, potentially velocity & acceleration
    memcpy(position_, other.position_, robot_model_->getVariableCount() * sizeof(double) *
                                           (1 + ((has_velocity_ || has_acceleration_ || has_effort_) ? 1 : 0) +
                                            ((has_acceleration_ || has_effort_) ? 1 : 0)));

    // mark all transforms as dirty
    const int nr_doubles_for_dirty_joint_transforms =
        1 + robot_model_->getJointModelCount() / (sizeof(double) / sizeof(unsigned char));
    memset(dirty_joint_transforms_, 1, sizeof(double) * nr_doubles_for_dirty_joint_transforms);
  }
  else
  {
    // copy all the memory; maybe avoid copying velocity and acceleration if possible
    const int nr_doubles_for_dirty_joint_transforms =
        1 + robot_model_->getJointModelCount() / (sizeof(double) / sizeof(unsigned char));
    const size_t bytes =
        sizeof(Eigen::Affine3d) * (robot_model_->getJointModelCount() + robot_model_->getLinkModelCount() +
                                   robot_model_->getLinkGeometryCount()) +
        sizeof(double) *
            (robot_model_->getVariableCount() * (1 + ((has_velocity_ || has_acceleration_ || has_effort_) ? 1 : 0) +
                                                 ((has_acceleration_ || has_effort_) ? 1 : 0)) +
             nr_doubles_for_dirty_joint_transforms);
    memcpy(variable_joint_transforms_, other.variable_joint_transforms_, bytes);
  }

  // copy attached bodies
  clearAttachedBodies();
  for (const auto& attached : other.attached_body_map_)
    attachBody(attached.second->getName(), attached.second->getShapes(), attached.second->getFixedTransforms(),
               attached.second->getTouchLinks(), attached.second->getAttachedLinkName(),
               attached.second->getDetachPosture());
}

bool RobotState::checkJointTransforms(const JointModel* joint) const
{
  if (dirtyJointTransform(joint))
  {
    CONSOLE_BRIDGE_logWarn("Returning dirty joint transforms for joint '%s'", joint->getName().c_str());
    return false;
  }
  return true;
}

bool RobotState::checkLinkTransforms() const
{
  if (dirtyLinkTransforms())
  {
    CONSOLE_BRIDGE_logWarn("Returning dirty link transforms");
    return false;
  }
  return true;
}

bool RobotState::checkCollisionTransforms() const
{
  if (dirtyCollisionBodyTransforms())
  {
    CONSOLE_BRIDGE_logWarn("Returning dirty collision body transforms");
    return false;
  }
  return true;
}

void RobotState::markVelocity()
{
  if (!has_velocity_)
  {
    has_velocity_ = true;
    memset(velocity_, 0, sizeof(double) * robot_model_->getVariableCount());
  }
}

void RobotState::markAcceleration()
{
  if (!has_acceleration_)
  {
    has_acceleration_ = true;
    has_effort_ = false;
    memset(acceleration_, 0, sizeof(double) * robot_model_->getVariableCount());
  }
}

void RobotState::markEffort()
{
  if (!has_effort_)
  {
    has_acceleration_ = false;
    has_effort_ = true;
    memset(effort_, 0, sizeof(double) * robot_model_->getVariableCount());
  }
}

void RobotState::setToRandomPositions()
{
  random_numbers::RandomNumberGenerator& rng = getRandomNumberGenerator();
  robot_model_->getVariableRandomPositions(rng, position_);
  memset(dirty_joint_transforms_, 1, robot_model_->getJointModelCount() * sizeof(unsigned char));
  dirty_link_transforms_ = robot_model_->getRootJoint();
  // mimic values are correctly set in RobotModel
}

void RobotState::setToRandomPositions(const JointModelGroup* group)
{
  // we do not make calls to RobotModel for random number generation because mimic joints
  // could trigger updates outside the state of the group itself
  random_numbers::RandomNumberGenerator& rng = getRandomNumberGenerator();
  setToRandomPositions(group, rng);
}
void RobotState::setToRandomPositions(const JointModelGroup* group, random_numbers::RandomNumberGenerator& rng)
{
  const std::vector<const JointModel*>& joints = group->getActiveJointModels();
<<<<<<< HEAD
  for (auto joint : joints)
    joint->getVariableRandomPositions(rng, position_ + joint->getFirstVariableIndex());
  updateMimicJoint(group->getMimicJointModels());
  markDirtyJointTransforms(group);
=======
  for (std::size_t i = 0; i < joints.size(); ++i)
    joints[i]->getVariableRandomPositions(rng, position_ + joints[i]->getFirstVariableIndex());
  updateMimicJoints(group);
>>>>>>> c8419c56
}

void RobotState::setToRandomPositionsNearBy(const JointModelGroup* group, const RobotState& near,
                                            const std::vector<double>& distances)
{
  // we do not make calls to RobotModel for random number generation because mimic joints
  // could trigger updates outside the state of the group itself
  random_numbers::RandomNumberGenerator& rng = getRandomNumberGenerator();
  const std::vector<const JointModel*>& joints = group->getActiveJointModels();
  assert(distances.size() == joints.size());
  for (std::size_t i = 0; i < joints.size(); ++i)
  {
    const int idx = joints[i]->getFirstVariableIndex();
    joints[i]->getVariableRandomPositionsNearBy(rng, position_ + joints[i]->getFirstVariableIndex(),
                                                near.position_ + idx, distances[i]);
  }
  updateMimicJoints(group);
}

void RobotState::setToRandomPositionsNearBy(const JointModelGroup* group, const RobotState& near, double distance)
{
  // we do not make calls to RobotModel for random number generation because mimic joints
  // could trigger updates outside the state of the group itself
  random_numbers::RandomNumberGenerator& rng = getRandomNumberGenerator();
  const std::vector<const JointModel*>& joints = group->getActiveJointModels();
  for (auto joint : joints)
  {
    const int idx = joint->getFirstVariableIndex();
    joint->getVariableRandomPositionsNearBy(rng, position_ + joint->getFirstVariableIndex(), near.position_ + idx,
                                            distance);
  }
  updateMimicJoints(group);
}

bool RobotState::setToDefaultValues(const JointModelGroup* group, const std::string& name)
{
  std::map<std::string, double> m;
  bool r = group->getVariableDefaultPositions(name, m);  // mimic values are updated
  setVariablePositions(m);
  return r;
}

void RobotState::setToDefaultValues()
{
  robot_model_->getVariableDefaultPositions(position_);  // mimic values are updated
  // set velocity & acceleration to 0
  memset(velocity_, 0, sizeof(double) * 2 * robot_model_->getVariableCount());
  memset(dirty_joint_transforms_, 1, robot_model_->getJointModelCount() * sizeof(unsigned char));
  dirty_link_transforms_ = robot_model_->getRootJoint();
}

void RobotState::setVariablePositions(const double* position)
{
  // assume everything is in order in terms of array lengths (for efficiency reasons)
  memcpy(position_, position, robot_model_->getVariableCount() * sizeof(double));

  // the full state includes mimic joint values, so no need to update mimic here

  // Since all joint values have potentially changed, we will need to recompute all transforms
  memset(dirty_joint_transforms_, 1, robot_model_->getJointModelCount() * sizeof(unsigned char));
  dirty_link_transforms_ = robot_model_->getRootJoint();
}

void RobotState::setVariablePositions(const std::map<std::string, double>& variable_map)
{
  for (const auto& var : variable_map)
  {
    const int index = robot_model_->getVariableIndex(var.first);
    position_[index] = var.second;
    const JointModel* jm = robot_model_->getJointOfVariable(index);
    markDirtyJointTransforms(jm);
    updateMimicJoint(jm);
  }
}

void RobotState::getMissingKeys(const std::map<std::string, double>& variable_map,
                                std::vector<std::string>& missing_variables) const
{
  missing_variables.clear();
  const std::vector<std::string>& nm = robot_model_->getVariableNames();
  for (const auto& name : nm)
    if (variable_map.find(name) == variable_map.end())
      if (robot_model_->getJointOfVariable(name)->getMimic() == nullptr)
        missing_variables.push_back(name);
}

void RobotState::setVariablePositions(const std::map<std::string, double>& variable_map,
                                      std::vector<std::string>& missing_variables)
{
  setVariablePositions(variable_map);
  getMissingKeys(variable_map, missing_variables);
}

void RobotState::setVariablePositions(const std::vector<std::string>& variable_names,
                                      const std::vector<double>& variable_position)
{
  for (std::size_t i = 0; i < variable_names.size(); ++i)
  {
    const int index = robot_model_->getVariableIndex(variable_names[i]);
    position_[index] = variable_position[i];
    const JointModel* jm = robot_model_->getJointOfVariable(index);
    markDirtyJointTransforms(jm);
    updateMimicJoint(jm);
  }
}

void RobotState::setVariableVelocities(const std::map<std::string, double>& variable_map)
{
  markVelocity();
  for (const auto& var : variable_map)
    velocity_[robot_model_->getVariableIndex(var.first)] = var.second;
}

void RobotState::setVariableVelocities(const std::map<std::string, double>& variable_map,
                                       std::vector<std::string>& missing_variables)
{
  setVariableVelocities(variable_map);
  getMissingKeys(variable_map, missing_variables);
}

void RobotState::setVariableVelocities(const std::vector<std::string>& variable_names,
                                       const std::vector<double>& variable_velocity)
{
  markVelocity();
  assert(variable_names.size() == variable_velocity.size());
  for (std::size_t i = 0; i < variable_names.size(); ++i)
    velocity_[robot_model_->getVariableIndex(variable_names[i])] = variable_velocity[i];
}

void RobotState::setVariableAccelerations(const std::map<std::string, double>& variable_map)
{
  markAcceleration();
  for (const auto& var : variable_map)
    acceleration_[robot_model_->getVariableIndex(var.first)] = var.second;
}

void RobotState::setVariableAccelerations(const std::map<std::string, double>& variable_map,
                                          std::vector<std::string>& missing_variables)
{
  setVariableAccelerations(variable_map);
  getMissingKeys(variable_map, missing_variables);
}

void RobotState::setVariableAccelerations(const std::vector<std::string>& variable_names,
                                          const std::vector<double>& variable_acceleration)
{
  markAcceleration();
  assert(variable_names.size() == variable_acceleration.size());
  for (std::size_t i = 0; i < variable_names.size(); ++i)
    acceleration_[robot_model_->getVariableIndex(variable_names[i])] = variable_acceleration[i];
}

void RobotState::setVariableEffort(const std::map<std::string, double>& variable_map)
{
  markEffort();
  for (const auto& var : variable_map)
    acceleration_[robot_model_->getVariableIndex(var.first)] = var.second;
}

void RobotState::setVariableEffort(const std::map<std::string, double>& variable_map,
                                   std::vector<std::string>& missing_variables)
{
  setVariableEffort(variable_map);
  getMissingKeys(variable_map, missing_variables);
}

void RobotState::setVariableEffort(const std::vector<std::string>& variable_names,
                                   const std::vector<double>& variable_effort)
{
  markEffort();
  assert(variable_names.size() == variable_effort.size());
  for (std::size_t i = 0; i < variable_names.size(); ++i)
    effort_[robot_model_->getVariableIndex(variable_names[i])] = variable_effort[i];
}

void RobotState::setJointGroupPositions(const JointModelGroup* group, const double* gstate)
{
  const std::vector<int>& il = group->getVariableIndexList();
  if (group->isContiguousWithinState())
    memcpy(position_ + il[0], gstate, group->getVariableCount() * sizeof(double));
  else
  {
    for (std::size_t i = 0; i < il.size(); ++i)
      position_[il[i]] = gstate[i];
  }
  updateMimicJoints(group);
}

void RobotState::setJointGroupPositions(const JointModelGroup* group, const Eigen::VectorXd& values)
{
  const std::vector<int>& il = group->getVariableIndexList();
  for (std::size_t i = 0; i < il.size(); ++i)
    position_[il[i]] = values(i);
  updateMimicJoints(group);
}

void RobotState::copyJointGroupPositions(const JointModelGroup* group, double* gstate) const
{
  const std::vector<int>& il = group->getVariableIndexList();
  if (group->isContiguousWithinState())
    memcpy(gstate, position_ + il[0], group->getVariableCount() * sizeof(double));
  else
    for (std::size_t i = 0; i < il.size(); ++i)
      gstate[i] = position_[il[i]];
}

void RobotState::copyJointGroupPositions(const JointModelGroup* group, Eigen::VectorXd& values) const
{
  const std::vector<int>& il = group->getVariableIndexList();
  values.resize(il.size());
  for (std::size_t i = 0; i < il.size(); ++i)
    values(i) = position_[il[i]];
}

void RobotState::setJointGroupVelocities(const JointModelGroup* group, const double* gstate)
{
  markVelocity();
  const std::vector<int>& il = group->getVariableIndexList();
  if (group->isContiguousWithinState())
    memcpy(velocity_ + il[0], gstate, group->getVariableCount() * sizeof(double));
  else
  {
    for (std::size_t i = 0; i < il.size(); ++i)
      velocity_[il[i]] = gstate[i];
  }
}

void RobotState::setJointGroupVelocities(const JointModelGroup* group, const Eigen::VectorXd& values)
{
  markVelocity();
  const std::vector<int>& il = group->getVariableIndexList();
  for (std::size_t i = 0; i < il.size(); ++i)
    velocity_[il[i]] = values(i);
}

void RobotState::copyJointGroupVelocities(const JointModelGroup* group, double* gstate) const
{
  const std::vector<int>& il = group->getVariableIndexList();
  if (group->isContiguousWithinState())
    memcpy(gstate, velocity_ + il[0], group->getVariableCount() * sizeof(double));
  else
    for (std::size_t i = 0; i < il.size(); ++i)
      gstate[i] = velocity_[il[i]];
}

void RobotState::copyJointGroupVelocities(const JointModelGroup* group, Eigen::VectorXd& values) const
{
  const std::vector<int>& il = group->getVariableIndexList();
  values.resize(il.size());
  for (std::size_t i = 0; i < il.size(); ++i)
    values(i) = velocity_[il[i]];
}

void RobotState::setJointGroupAccelerations(const JointModelGroup* group, const double* gstate)
{
  markAcceleration();
  const std::vector<int>& il = group->getVariableIndexList();
  if (group->isContiguousWithinState())
    memcpy(acceleration_ + il[0], gstate, group->getVariableCount() * sizeof(double));
  else
  {
    for (std::size_t i = 0; i < il.size(); ++i)
      acceleration_[il[i]] = gstate[i];
  }
}

void RobotState::setJointGroupAccelerations(const JointModelGroup* group, const Eigen::VectorXd& values)
{
  markAcceleration();
  const std::vector<int>& il = group->getVariableIndexList();
  for (std::size_t i = 0; i < il.size(); ++i)
    acceleration_[il[i]] = values(i);
}

void RobotState::copyJointGroupAccelerations(const JointModelGroup* group, double* gstate) const
{
  const std::vector<int>& il = group->getVariableIndexList();
  if (group->isContiguousWithinState())
    memcpy(gstate, acceleration_ + il[0], group->getVariableCount() * sizeof(double));
  else
    for (std::size_t i = 0; i < il.size(); ++i)
      gstate[i] = acceleration_[il[i]];
}

void RobotState::copyJointGroupAccelerations(const JointModelGroup* group, Eigen::VectorXd& values) const
{
  const std::vector<int>& il = group->getVariableIndexList();
  values.resize(il.size());
  for (std::size_t i = 0; i < il.size(); ++i)
    values(i) = acceleration_[il[i]];
}

void RobotState::update(bool force)
{
  // make sure we do everything from scratch if needed
  if (force)
  {
    memset(dirty_joint_transforms_, 1, robot_model_->getJointModelCount() * sizeof(unsigned char));
    dirty_link_transforms_ = robot_model_->getRootJoint();
  }

  // this actually triggers all needed updates
  updateCollisionBodyTransforms();
}

void RobotState::updateCollisionBodyTransforms()
{
  if (dirty_link_transforms_ != nullptr)
    updateLinkTransforms();

  if (dirty_collision_body_transforms_ != nullptr)
  {
    const std::vector<const LinkModel*>& links = dirty_collision_body_transforms_->getDescendantLinkModels();
    dirty_collision_body_transforms_ = nullptr;

    for (auto link : links)
    {
      const EigenSTL::vector_Affine3d& ot = link->getCollisionOriginTransforms();
      const std::vector<int>& ot_id = link->areCollisionOriginTransformsIdentity();
      const int index_co = link->getFirstCollisionBodyTransformIndex();
      const int index_l = link->getLinkIndex();
      for (std::size_t j = 0; j < ot.size(); ++j)
        global_collision_body_transforms_[index_co + j].matrix().noalias() =
            ot_id[j] ? global_link_transforms_[index_l].matrix() :
                       global_link_transforms_[index_l].matrix() * ot[j].matrix();
    }
  }
}

void RobotState::updateLinkTransforms()
{
  if (dirty_link_transforms_ != nullptr)
  {
    updateLinkTransformsInternal(dirty_link_transforms_);
    if (dirty_collision_body_transforms_)
      dirty_collision_body_transforms_ =
          robot_model_->getCommonRoot(dirty_collision_body_transforms_, dirty_link_transforms_);
    else
      dirty_collision_body_transforms_ = dirty_link_transforms_;
    dirty_link_transforms_ = nullptr;
  }
}

void RobotState::updateLinkTransformsInternal(const JointModel* start)
{
  const std::vector<const LinkModel*>& links = start->getDescendantLinkModels();
  if (!links.empty())
  {
    const LinkModel* parent = links[0]->getParentLinkModel();
    if (parent)
    {
      if (links[0]->parentJointIsFixed())
        global_link_transforms_[links[0]->getLinkIndex()].matrix().noalias() =
            global_link_transforms_[parent->getLinkIndex()].matrix() * links[0]->getJointOriginTransform().matrix();
      else
      {
        if (links[0]->jointOriginTransformIsIdentity())
          global_link_transforms_[links[0]->getLinkIndex()].matrix().noalias() =
              global_link_transforms_[parent->getLinkIndex()].matrix() *
              getJointTransform(links[0]->getParentJointModel()).matrix();
        else
          global_link_transforms_[links[0]->getLinkIndex()].matrix().noalias() =
              global_link_transforms_[parent->getLinkIndex()].matrix() * links[0]->getJointOriginTransform().matrix() *
              getJointTransform(links[0]->getParentJointModel()).matrix();
      }
    }
    else
    {
      if (links[0]->jointOriginTransformIsIdentity())
        global_link_transforms_[links[0]->getLinkIndex()] = getJointTransform(links[0]->getParentJointModel());
      else
        global_link_transforms_[links[0]->getLinkIndex()].matrix().noalias() =
            links[0]->getJointOriginTransform().matrix() * getJointTransform(links[0]->getParentJointModel()).matrix();
    }

    // we know the rest of the links have parents
    for (std::size_t i = 1; i < links.size(); ++i)
    {
      if (links[i]->parentJointIsFixed())
        global_link_transforms_[links[i]->getLinkIndex()].matrix().noalias() =
            global_link_transforms_[links[i]->getParentLinkModel()->getLinkIndex()].matrix() *
            links[i]->getJointOriginTransform().matrix();
      else
      {
        if (links[i]->jointOriginTransformIsIdentity())
          global_link_transforms_[links[i]->getLinkIndex()].matrix().noalias() =
              global_link_transforms_[links[i]->getParentLinkModel()->getLinkIndex()].matrix() *
              getJointTransform(links[i]->getParentJointModel()).matrix();
        else
          global_link_transforms_[links[i]->getLinkIndex()].matrix().noalias() =
              global_link_transforms_[links[i]->getParentLinkModel()->getLinkIndex()].matrix() *
              links[i]->getJointOriginTransform().matrix() *
              getJointTransform(links[i]->getParentJointModel()).matrix();
      }
    }
  }

  // update attached bodies tf; these are usually very few, so we update them all
  for (std::map<std::string, AttachedBody*>::const_iterator it = attached_body_map_.begin();
       it != attached_body_map_.end(); ++it)
    it->second->computeTransform(global_link_transforms_[it->second->getAttachedLink()->getLinkIndex()]);
}

void RobotState::updateStateWithLinkAt(const LinkModel* link, const Eigen::Affine3d& transform, bool backward)
{
  updateLinkTransforms();  // no link transforms must be dirty, otherwise the transform we set will be overwritten

  // update the fact that collision body transforms are out of date
  if (dirty_collision_body_transforms_)
    dirty_collision_body_transforms_ =
        robot_model_->getCommonRoot(dirty_collision_body_transforms_, link->getParentJointModel());
  else
    dirty_collision_body_transforms_ = link->getParentJointModel();

  global_link_transforms_[link->getLinkIndex()] = transform;

  // update link transforms for descendant links only (leaving the transform for the current link untouched)
  const std::vector<const JointModel*>& cj = link->getChildJointModels();
  for (auto model : cj)
    updateLinkTransformsInternal(model);

  // if we also need to go backward
  if (backward)
  {
    const LinkModel* parent_link = link;
    const LinkModel* child_link;
    while (parent_link->getParentJointModel()->getParentLinkModel())
    {
      child_link = parent_link;
      parent_link = parent_link->getParentJointModel()->getParentLinkModel();

      // update the transform of the parent
      global_link_transforms_[parent_link->getLinkIndex()] =
          global_link_transforms_[child_link->getLinkIndex()] *
          (child_link->getJointOriginTransform() *
           variable_joint_transforms_[child_link->getParentJointModel()->getJointIndex()])
              .inverse();

      // update link transforms for descendant links only (leaving the transform for the current link untouched)
      // with the exception of the child link we are coming backwards from
      const std::vector<const JointModel*>& cj = parent_link->getChildJointModels();
      for (auto model : cj)
        if (model != child_link->getParentJointModel())
          updateLinkTransformsInternal(model);
    }
    // all collision body transforms are invalid now
    dirty_collision_body_transforms_ = parent_link->getParentJointModel();
  }

  // update attached bodies tf; these are usually very few, so we update them all
  for (std::map<std::string, AttachedBody*>::const_iterator it = attached_body_map_.begin();
       it != attached_body_map_.end(); ++it)
    it->second->computeTransform(global_link_transforms_[it->second->getAttachedLink()->getLinkIndex()]);
}

bool RobotState::satisfiesBounds(double margin) const
{
  const std::vector<const JointModel*>& jm = robot_model_->getActiveJointModels();
  for (auto model : jm)
    if (!satisfiesBounds(model, margin))
      return false;
  return true;
}

bool RobotState::satisfiesBounds(const JointModelGroup* group, double margin) const
{
  const std::vector<const JointModel*>& jm = group->getActiveJointModels();
  for (auto model : jm)
    if (!satisfiesBounds(model, margin))
      return false;
  return true;
}

void RobotState::enforceBounds()
{
  const std::vector<const JointModel*>& jm = robot_model_->getActiveJointModels();
  for (auto model : jm)
    enforceBounds(model);
}

void RobotState::enforceBounds(const JointModelGroup* joint_group)
{
  const std::vector<const JointModel*>& jm = joint_group->getActiveJointModels();
  for (auto model : jm)
    enforceBounds(model);
}

std::pair<double, const JointModel*> RobotState::getMinDistanceToPositionBounds() const
{
  return getMinDistanceToPositionBounds(robot_model_->getActiveJointModels());
}

std::pair<double, const JointModel*> RobotState::getMinDistanceToPositionBounds(const JointModelGroup* group) const
{
  return getMinDistanceToPositionBounds(group->getActiveJointModels());
}

std::pair<double, const JointModel*>
RobotState::getMinDistanceToPositionBounds(const std::vector<const JointModel*>& joints) const
{
  double distance = std::numeric_limits<double>::max();
  const JointModel* index = nullptr;
  for (auto joint : joints)
  {
    if (joint->getType() == JointModel::PLANAR || joint->getType() == JointModel::FLOATING)
      continue;
    if (joint->getType() == JointModel::REVOLUTE)
      if (static_cast<const RevoluteJointModel*>(joint)->isContinuous())
        continue;

    const double* joint_values = getJointPositions(joint);
    const JointModel::Bounds& bounds = joint->getVariableBounds();
    std::vector<double> lower_bounds(bounds.size()), upper_bounds(bounds.size());
    for (std::size_t j = 0; j < bounds.size(); ++j)
    {
      lower_bounds[j] = bounds[j].min_position_;
      upper_bounds[j] = bounds[j].max_position_;
    }
    double new_distance = joint->distance(joint_values, &lower_bounds[0]);
    if (new_distance < distance)
    {
      index = joint;
      distance = new_distance;
    }
    new_distance = joint->distance(joint_values, &upper_bounds[0]);
    if (new_distance < distance)
    {
      index = joint;
      distance = new_distance;
    }
  }
  return std::make_pair(distance, index);
}

bool RobotState::isValidVelocityMove(const RobotState& other, const JointModelGroup* group, double dt) const
{
  const std::vector<const JointModel*>& jm = group->getActiveJointModels();
  for (auto joint_id : jm)
  {
<<<<<<< HEAD
    const int idx = joint_id->getFirstVariableIndex();
    const std::vector<moveit::core::VariableBounds>& bounds = joint_id->getVariableBounds();
=======
    const int idx = jm[joint_id]->getFirstVariableIndex();
    const std::vector<VariableBounds>& bounds = jm[joint_id]->getVariableBounds();
>>>>>>> c8419c56

    // Check velocity for each joint variable
    for (std::size_t var_id = 0; var_id < joint_id->getVariableCount(); ++var_id)
    {
      const double dtheta = std::abs(*(position_ + idx + var_id) - *(other.getVariablePositions() + idx + var_id));

      if (dtheta > dt * bounds[var_id].max_velocity_)
        return false;
    }
  }

  return true;
}

double RobotState::distance(const RobotState& other, const JointModelGroup* joint_group) const
{
  double d = 0.0;
  const std::vector<const JointModel*>& jm = joint_group->getActiveJointModels();
  for (auto model : jm)
  {
    const int idx = model->getFirstVariableIndex();
    d += model->getDistanceFactor() * model->distance(position_ + idx, other.position_ + idx);
  }
  return d;
}

void RobotState::interpolate(const RobotState& to, double t, RobotState& state) const
{
  robot_model_->interpolate(getVariablePositions(), to.getVariablePositions(), t, state.getVariablePositions());

  memset(state.dirty_joint_transforms_, 1, state.robot_model_->getJointModelCount() * sizeof(unsigned char));
  state.dirty_link_transforms_ = state.robot_model_->getRootJoint();
}

void RobotState::interpolate(const RobotState& to, double t, RobotState& state,
                             const JointModelGroup* joint_group) const
{
  const std::vector<const JointModel*>& jm = joint_group->getActiveJointModels();
  for (auto model : jm)
  {
    const int idx = model->getFirstVariableIndex();
    model->interpolate(position_ + idx, to.position_ + idx, t, state.position_ + idx);
  }
  state.updateMimicJoints(joint_group);
}

void RobotState::setAttachedBodyUpdateCallback(const AttachedBodyCallback& callback)
{
  attached_body_update_callback_ = callback;
}

bool RobotState::hasAttachedBody(const std::string& id) const
{
  return attached_body_map_.find(id) != attached_body_map_.end();
}

const AttachedBody* RobotState::getAttachedBody(const std::string& id) const
{
  auto it = attached_body_map_.find(id);
  if (it == attached_body_map_.end())
  {
<<<<<<< HEAD
    logError("Attached body '%s' not found", id.c_str());
    return nullptr;
=======
    CONSOLE_BRIDGE_logError("Attached body '%s' not found", id.c_str());
    return NULL;
>>>>>>> c8419c56
  }
  else
    return it->second;
}

void RobotState::attachBody(AttachedBody* attached_body)
{
  attached_body_map_[attached_body->getName()] = attached_body;
  attached_body->computeTransform(getGlobalLinkTransform(attached_body->getAttachedLink()));
  if (attached_body_update_callback_)
    attached_body_update_callback_(attached_body, true);
}

void RobotState::attachBody(const std::string& id, const std::vector<shapes::ShapeConstPtr>& shapes,
                            const EigenSTL::vector_Affine3d& attach_trans, const std::set<std::string>& touch_links,
                            const std::string& link, const trajectory_msgs::JointTrajectory& detach_posture)
{
  const LinkModel* l = robot_model_->getLinkModel(link);
  auto ab = new AttachedBody(l, id, shapes, attach_trans, touch_links, detach_posture);
  attached_body_map_[id] = ab;
  ab->computeTransform(getGlobalLinkTransform(l));
  if (attached_body_update_callback_)
    attached_body_update_callback_(ab, true);
}

void RobotState::getAttachedBodies(std::vector<const AttachedBody*>& attached_bodies) const
{
  attached_bodies.clear();
  attached_bodies.reserve(attached_body_map_.size());
  for (const auto& attached : attached_body_map_)
    attached_bodies.push_back(attached.second);
}

void RobotState::getAttachedBodies(std::vector<const AttachedBody*>& attached_bodies,
                                   const JointModelGroup* group) const
{
  attached_bodies.clear();
  for (const auto& it : attached_body_map_)
    if (group->hasLinkModel(it.second->getAttachedLinkName()))
      attached_bodies.push_back(it.second);
}

void RobotState::getAttachedBodies(std::vector<const AttachedBody*>& attached_bodies, const LinkModel* lm) const
{
  attached_bodies.clear();
  for (const auto& attached : attached_body_map_)
    if (attached.second->getAttachedLink() == lm)
      attached_bodies.push_back(attached.second);
}

void RobotState::clearAttachedBodies()
{
  for (std::map<std::string, AttachedBody*>::const_iterator it = attached_body_map_.begin();
       it != attached_body_map_.end(); ++it)
  {
    if (attached_body_update_callback_)
      attached_body_update_callback_(it->second, false);
    delete it->second;
  }
  attached_body_map_.clear();
}

void RobotState::clearAttachedBodies(const LinkModel* link)
{
  auto it = attached_body_map_.begin();
  while (it != attached_body_map_.end())
  {
    if (it->second->getAttachedLink() != link)
    {
      ++it;
      continue;
    }
    if (attached_body_update_callback_)
      attached_body_update_callback_(it->second, false);
    delete it->second;
    auto del = it++;
    attached_body_map_.erase(del);
  }
}

void RobotState::clearAttachedBodies(const JointModelGroup* group)
{
  auto it = attached_body_map_.begin();
  while (it != attached_body_map_.end())
  {
    if (!group->hasLinkModel(it->second->getAttachedLinkName()))
    {
      ++it;
      continue;
    }
    if (attached_body_update_callback_)
      attached_body_update_callback_(it->second, false);
    delete it->second;
    auto del = it++;
    attached_body_map_.erase(del);
  }
}

bool RobotState::clearAttachedBody(const std::string& id)
{
  auto it = attached_body_map_.find(id);
  if (it != attached_body_map_.end())
  {
    if (attached_body_update_callback_)
      attached_body_update_callback_(it->second, false);
    delete it->second;
    attached_body_map_.erase(it);
    return true;
  }
  else
    return false;
}

const Eigen::Affine3d& RobotState::getFrameTransform(const std::string& id)
{
  updateLinkTransforms();
  return static_cast<const RobotState*>(this)->getFrameTransform(id);
}

const Eigen::Affine3d& RobotState::getFrameTransform(const std::string& id) const
{
  if (!id.empty() && id[0] == '/')
    return getFrameTransform(id.substr(1));
  BOOST_VERIFY(checkLinkTransforms());

  static const Eigen::Affine3d identity_transform = Eigen::Affine3d::Identity();
  if (id.size() + 1 == robot_model_->getModelFrame().size() && '/' + id == robot_model_->getModelFrame())
    return identity_transform;
  if (robot_model_->hasLinkModel(id))
  {
    const LinkModel* lm = robot_model_->getLinkModel(id);
    return global_link_transforms_[lm->getLinkIndex()];
  }
  auto jt = attached_body_map_.find(id);
  if (jt == attached_body_map_.end())
  {
    CONSOLE_BRIDGE_logError("Transform from frame '%s' to frame '%s' is not known "
                            "('%s' should be a link name or an attached body id).",
                            id.c_str(), robot_model_->getModelFrame().c_str(), id.c_str());
    return identity_transform;
  }
  const EigenSTL::vector_Affine3d& tf = jt->second->getGlobalCollisionBodyTransforms();
  if (tf.empty())
  {
    CONSOLE_BRIDGE_logError("Attached body '%s' has no geometry associated to it. No transform to return.", id.c_str());
    return identity_transform;
  }
  if (tf.size() > 1)
    CONSOLE_BRIDGE_logDebug("There are multiple geometries associated to attached body '%s'. "
                            "Returning the transform for the first one.",
                            id.c_str());
  return tf[0];
}

bool RobotState::knowsFrameTransform(const std::string& id) const
{
  if (!id.empty() && id[0] == '/')
    return knowsFrameTransform(id.substr(1));
  if (robot_model_->hasLinkModel(id))
    return true;
  auto it = attached_body_map_.find(id);
  return it != attached_body_map_.end() && !it->second->getGlobalCollisionBodyTransforms().empty();
}

void RobotState::getRobotMarkers(visualization_msgs::MarkerArray& arr, const std::vector<std::string>& link_names,
                                 const std_msgs::ColorRGBA& color, const std::string& ns, const ros::Duration& dur,
                                 bool include_attached) const
{
  std::size_t cur_num = arr.markers.size();
  getRobotMarkers(arr, link_names, include_attached);
  unsigned int id = cur_num;
  for (std::size_t i = cur_num; i < arr.markers.size(); ++i, ++id)
  {
    arr.markers[i].ns = ns;
    arr.markers[i].id = id;
    arr.markers[i].lifetime = dur;
    arr.markers[i].color = color;
  }
}

void RobotState::getRobotMarkers(visualization_msgs::MarkerArray& arr, const std::vector<std::string>& link_names,
                                 bool include_attached) const
{
  ros::Time tm = ros::Time::now();
  for (const auto& link_name : link_names)
  {
<<<<<<< HEAD
    logDebug("Trying to get marker for link '%s'", link_name.c_str());
    const LinkModel* lm = robot_model_->getLinkModel(link_name);
=======
    CONSOLE_BRIDGE_logDebug("Trying to get marker for link '%s'", link_names[i].c_str());
    const LinkModel* lm = robot_model_->getLinkModel(link_names[i]);
>>>>>>> c8419c56
    if (!lm)
      continue;
    if (include_attached)
      for (const auto& attached : attached_body_map_)
        if (attached.second->getAttachedLink() == lm)
        {
          for (std::size_t j = 0; j < attached.second->getShapes().size(); ++j)
          {
            visualization_msgs::Marker att_mark;
            att_mark.header.frame_id = robot_model_->getModelFrame();
            att_mark.header.stamp = tm;
            if (shapes::constructMarkerFromShape(attached.second->getShapes()[j].get(), att_mark))
            {
              // if the object is invisible (0 volume) we skip it
              if (fabs(att_mark.scale.x * att_mark.scale.y * att_mark.scale.z) < std::numeric_limits<float>::epsilon())
                continue;
              tf::poseEigenToMsg(attached.second->getGlobalCollisionBodyTransforms()[j], att_mark.pose);
              arr.markers.push_back(att_mark);
            }
          }
        }

    if (lm->getShapes().empty())
      continue;

    for (std::size_t j = 0; j < lm->getShapes().size(); ++j)
    {
      visualization_msgs::Marker mark;
      mark.header.frame_id = robot_model_->getModelFrame();
      mark.header.stamp = tm;

      // we prefer using the visual mesh, if a mesh is available and we have one body to render
      const std::string& mesh_resource = lm->getVisualMeshFilename();
      if (mesh_resource.empty() || lm->getShapes().size() > 1)
      {
        if (!shapes::constructMarkerFromShape(lm->getShapes()[j].get(), mark))
          continue;
        // if the object is invisible (0 volume) we skip it
        if (fabs(mark.scale.x * mark.scale.y * mark.scale.z) < std::numeric_limits<float>::epsilon())
          continue;
        tf::poseEigenToMsg(global_collision_body_transforms_[lm->getFirstCollisionBodyTransformIndex() + j], mark.pose);
      }
      else
      {
        mark.type = mark.MESH_RESOURCE;
        mark.mesh_use_embedded_materials = false;
        mark.mesh_resource = mesh_resource;
        const Eigen::Vector3d& mesh_scale = lm->getVisualMeshScale();

        mark.scale.x = mesh_scale[0];
        mark.scale.y = mesh_scale[1];
        mark.scale.z = mesh_scale[2];
        tf::poseEigenToMsg(global_link_transforms_[lm->getLinkIndex()] * lm->getVisualMeshOrigin(), mark.pose);
      }

      arr.markers.push_back(mark);
    }
  }
}

Eigen::MatrixXd RobotState::getJacobian(const JointModelGroup* group,
                                        const Eigen::Vector3d& reference_point_position) const
{
  Eigen::MatrixXd result;
  if (!getJacobian(group, group->getLinkModels().back(), reference_point_position, result, false))
    throw Exception("Unable to compute Jacobian");
  return result;
}

bool RobotState::getJacobian(const JointModelGroup* group, const LinkModel* link,
                             const Eigen::Vector3d& reference_point_position, Eigen::MatrixXd& jacobian,
                             bool use_quaternion_representation) const
{
  BOOST_VERIFY(checkLinkTransforms());

  if (!group->isChain())
  {
    CONSOLE_BRIDGE_logError("The group '%s' is not a chain. Cannot compute Jacobian.", group->getName().c_str());
    return false;
  }

  if (!group->isLinkUpdated(link->getName()))
  {
    CONSOLE_BRIDGE_logError("Link name '%s' does not exist in the chain '%s' or is not a child for this chain",
                            link->getName().c_str(), group->getName().c_str());
    return false;
  }

  const robot_model::JointModel* root_joint_model = group->getJointModels()[0];  // group->getJointRoots()[0];
  const robot_model::LinkModel* root_link_model = root_joint_model->getParentLinkModel();
  Eigen::Affine3d reference_transform =
      root_link_model ? getGlobalLinkTransform(root_link_model).inverse() : Eigen::Affine3d::Identity();
  int rows = use_quaternion_representation ? 7 : 6;
  int columns = group->getVariableCount();
  jacobian = Eigen::MatrixXd::Zero(rows, columns);

  Eigen::Affine3d link_transform = reference_transform * getGlobalLinkTransform(link);
  Eigen::Vector3d point_transform = link_transform * reference_point_position;

  /*
  CONSOLE_BRIDGE_logDebug("Point from reference origin expressed in world coordinates: %f %f %f",
           point_transform.x(),
           point_transform.y(),
           point_transform.z());
  */

  Eigen::Vector3d joint_axis;
  Eigen::Affine3d joint_transform;

  while (link)
  {
    /*
    CONSOLE_BRIDGE_logDebug("Link: %s, %f %f %f",link_state->getName().c_str(),
             link_state->getGlobalLinkTransform().translation().x(),
             link_state->getGlobalLinkTransform().translation().y(),
             link_state->getGlobalLinkTransform().translation().z());
    CONSOLE_BRIDGE_logDebug("Joint: %s",link_state->getParentJointState()->getName().c_str());
    */
    const JointModel* pjm = link->getParentJointModel();
    if (pjm->getVariableCount() > 0)
    {
      unsigned int joint_index = group->getVariableGroupIndex(pjm->getName());
      if (pjm->getType() == robot_model::JointModel::REVOLUTE)
      {
        joint_transform = reference_transform * getGlobalLinkTransform(link);
        joint_axis = joint_transform.rotation() * static_cast<const robot_model::RevoluteJointModel*>(pjm)->getAxis();
        jacobian.block<3, 1>(0, joint_index) =
            jacobian.block<3, 1>(0, joint_index) + joint_axis.cross(point_transform - joint_transform.translation());
        jacobian.block<3, 1>(3, joint_index) = jacobian.block<3, 1>(3, joint_index) + joint_axis;
      }
      else if (pjm->getType() == robot_model::JointModel::PRISMATIC)
      {
        joint_transform = reference_transform * getGlobalLinkTransform(link);
        joint_axis = joint_transform * static_cast<const robot_model::PrismaticJointModel*>(pjm)->getAxis();
        jacobian.block<3, 1>(0, joint_index) = jacobian.block<3, 1>(0, joint_index) + joint_axis;
      }
      else if (pjm->getType() == robot_model::JointModel::PLANAR)
      {
        joint_transform = reference_transform * getGlobalLinkTransform(link);
        joint_axis = joint_transform * Eigen::Vector3d(1.0, 0.0, 0.0);
        jacobian.block<3, 1>(0, joint_index) = jacobian.block<3, 1>(0, joint_index) + joint_axis;
        joint_axis = joint_transform * Eigen::Vector3d(0.0, 1.0, 0.0);
        jacobian.block<3, 1>(0, joint_index + 1) = jacobian.block<3, 1>(0, joint_index + 1) + joint_axis;
        joint_axis = joint_transform * Eigen::Vector3d(0.0, 0.0, 1.0);
        jacobian.block<3, 1>(0, joint_index + 2) = jacobian.block<3, 1>(0, joint_index + 2) +
                                                   joint_axis.cross(point_transform - joint_transform.translation());
        jacobian.block<3, 1>(3, joint_index + 2) = jacobian.block<3, 1>(3, joint_index + 2) + joint_axis;
      }
      else
        CONSOLE_BRIDGE_logError("Unknown type of joint in Jacobian computation");
    }
    if (pjm == root_joint_model)
      break;
    link = pjm->getParentLinkModel();
  }
  if (use_quaternion_representation)
  {  // Quaternion representation
    // From "Advanced Dynamics and Motion Simulation" by Paul Mitiguy
    // d/dt ( [w] ) = 1/2 * [ -x -y -z ]  * [ omega_1 ]
    //        [x]           [  w -z  y ]    [ omega_2 ]
    //        [y]           [  z  w -x ]    [ omega_3 ]
    //        [z]           [ -y  x  w ]
    Eigen::Quaterniond q(link_transform.rotation());
    double w = q.w(), x = q.x(), y = q.y(), z = q.z();
    Eigen::MatrixXd quaternion_update_matrix(4, 3);
    quaternion_update_matrix << -x, -y, -z, w, -z, y, z, w, -x, -y, x, w;
    jacobian.block(3, 0, 4, columns) = 0.5 * quaternion_update_matrix * jacobian.block(3, 0, 3, columns);
  }
  return true;
}

bool RobotState::setFromDiffIK(const JointModelGroup* jmg, const Eigen::VectorXd& twist, const std::string& tip,
                               double dt, const GroupStateValidityCallbackFn& constraint)
{
  Eigen::VectorXd qdot;
  computeVariableVelocity(jmg, qdot, twist, getLinkModel(tip));
  return integrateVariableVelocity(jmg, qdot, dt, constraint);
}

bool RobotState::setFromDiffIK(const JointModelGroup* jmg, const geometry_msgs::Twist& twist, const std::string& tip,
                               double dt, const GroupStateValidityCallbackFn& constraint)
{
  Eigen::Matrix<double, 6, 1> t;
  tf::twistMsgToEigen(twist, t);
  return setFromDiffIK(jmg, t, tip, dt, constraint);
}

void RobotState::computeVariableVelocity(const JointModelGroup* jmg, Eigen::VectorXd& qdot,
                                         const Eigen::VectorXd& twist, const LinkModel* tip) const
{
  // Get the Jacobian of the group at the current configuration
  Eigen::MatrixXd J(6, jmg->getVariableCount());
  Eigen::Vector3d reference_point(0.0, 0.0, 0.0);
  getJacobian(jmg, tip, reference_point, J, false);

  // Rotate the jacobian to the end-effector frame
  Eigen::Affine3d eMb = getGlobalLinkTransform(tip).inverse();
  Eigen::MatrixXd eWb = Eigen::ArrayXXd::Zero(6, 6);
  eWb.block(0, 0, 3, 3) = eMb.matrix().block(0, 0, 3, 3);
  eWb.block(3, 3, 3, 3) = eMb.matrix().block(0, 0, 3, 3);
  J = eWb * J;

  // Do the Jacobian moore-penrose pseudo-inverse
  Eigen::JacobiSVD<Eigen::MatrixXd> svdOfJ(J, Eigen::ComputeThinU | Eigen::ComputeThinV);
  const Eigen::MatrixXd U = svdOfJ.matrixU();
  const Eigen::MatrixXd V = svdOfJ.matrixV();
  const Eigen::VectorXd S = svdOfJ.singularValues();

  Eigen::VectorXd Sinv = S;
  static const double pinvtoler = std::numeric_limits<float>::epsilon();
  double maxsv = 0.0;
  for (std::size_t i = 0; i < static_cast<std::size_t>(S.rows()); ++i)
    if (fabs(S(i)) > maxsv)
      maxsv = fabs(S(i));
  for (std::size_t i = 0; i < static_cast<std::size_t>(S.rows()); ++i)
  {
    // Those singular values smaller than a percentage of the maximum singular value are removed
    if (fabs(S(i)) > maxsv * pinvtoler)
      Sinv(i) = 1.0 / S(i);
    else
      Sinv(i) = 0.0;
  }
  Eigen::MatrixXd Jinv = (V * Sinv.asDiagonal() * U.transpose());

  // Compute joint velocity
  qdot = Jinv * twist;
}

bool RobotState::integrateVariableVelocity(const JointModelGroup* jmg, const Eigen::VectorXd& qdot, double dt,
                                           const GroupStateValidityCallbackFn& constraint)
{
  Eigen::VectorXd q(jmg->getVariableCount());
  copyJointGroupPositions(jmg, q);
  q = q + dt * qdot;
  setJointGroupPositions(jmg, q);
  enforceBounds(jmg);

  if (constraint)
  {
    std::vector<double> values;
    copyJointGroupPositions(jmg, values);
    return constraint(this, jmg, &values[0]);
  }
  else
    return true;
}

bool RobotState::setFromIK(const JointModelGroup* jmg, const geometry_msgs::Pose& pose, unsigned int attempts,
                           double timeout, const GroupStateValidityCallbackFn& constraint,
                           const kinematics::KinematicsQueryOptions& options)
{
  const kinematics::KinematicsBaseConstPtr& solver = jmg->getSolverInstance();
  if (!solver)
  {
    CONSOLE_BRIDGE_logError("No kinematics solver instantiated for group '%s'", jmg->getName().c_str());
    return false;
  }
  return setFromIK(jmg, pose, solver->getTipFrame(), attempts, timeout, constraint, options);
}

bool RobotState::setFromIK(const JointModelGroup* jmg, const geometry_msgs::Pose& pose, const std::string& tip,
                           unsigned int attempts, double timeout, const GroupStateValidityCallbackFn& constraint,
                           const kinematics::KinematicsQueryOptions& options)
{
  Eigen::Affine3d mat;
  tf::poseMsgToEigen(pose, mat);
  static std::vector<double> consistency_limits;
  return setFromIK(jmg, mat, tip, consistency_limits, attempts, timeout, constraint, options);
}

bool RobotState::setFromIK(const JointModelGroup* jmg, const Eigen::Affine3d& pose, unsigned int attempts,
                           double timeout, const GroupStateValidityCallbackFn& constraint,
                           const kinematics::KinematicsQueryOptions& options)
{
  const kinematics::KinematicsBaseConstPtr& solver = jmg->getSolverInstance();
  if (!solver)
  {
    CONSOLE_BRIDGE_logError("No kinematics solver instantiated for group '%s'", jmg->getName().c_str());
    return false;
  }
  static std::vector<double> consistency_limits;
  return setFromIK(jmg, pose, solver->getTipFrame(), consistency_limits, attempts, timeout, constraint, options);
}

bool RobotState::setFromIK(const JointModelGroup* jmg, const Eigen::Affine3d& pose_in, const std::string& tip_in,
                           unsigned int attempts, double timeout, const GroupStateValidityCallbackFn& constraint,
                           const kinematics::KinematicsQueryOptions& options)
{
  static std::vector<double> consistency_limits;
  return setFromIK(jmg, pose_in, tip_in, consistency_limits, attempts, timeout, constraint, options);
}

namespace
{
bool ikCallbackFnAdapter(RobotState* state, const JointModelGroup* group,
                         const GroupStateValidityCallbackFn& constraint, const geometry_msgs::Pose& /*unused*/,
                         const std::vector<double>& ik_sol, moveit_msgs::MoveItErrorCodes& error_code)
{
  const std::vector<unsigned int>& bij = group->getKinematicsSolverJointBijection();
  std::vector<double> solution(bij.size());
  for (std::size_t i = 0; i < bij.size(); ++i)
    solution[bij[i]] = ik_sol[i];
  if (constraint(state, group, &solution[0]))
    error_code.val = moveit_msgs::MoveItErrorCodes::SUCCESS;
  else
    error_code.val = moveit_msgs::MoveItErrorCodes::NO_IK_SOLUTION;
  return true;
}
}

bool RobotState::setToIKSolverFrame(Eigen::Affine3d& pose, const kinematics::KinematicsBaseConstPtr& solver)
{
  return setToIKSolverFrame(pose, solver->getBaseFrame());
}

bool RobotState::setToIKSolverFrame(Eigen::Affine3d& pose, const std::string& ik_frame)
{
  // Bring the pose to the frame of the IK solver
  if (!Transforms::sameFrame(ik_frame, robot_model_->getModelFrame()))
  {
    const LinkModel* lm = getLinkModel((!ik_frame.empty() && ik_frame[0] == '/') ? ik_frame.substr(1) : ik_frame);
    if (!lm)
      return false;
    pose = getGlobalLinkTransform(lm).inverse() * pose;
  }
  return true;
}

bool RobotState::setFromIK(const JointModelGroup* jmg, const Eigen::Affine3d& pose_in, const std::string& tip_in,
                           const std::vector<double>& consistency_limits_in, unsigned int attempts, double timeout,
                           const GroupStateValidityCallbackFn& constraint,
                           const kinematics::KinematicsQueryOptions& options)
{
  // Convert from single pose and tip to vectors
  EigenSTL::vector_Affine3d poses;
  poses.push_back(pose_in);

  std::vector<std::string> tips;
  tips.push_back(tip_in);

  std::vector<std::vector<double> > consistency_limits;
  consistency_limits.push_back(consistency_limits_in);

  return setFromIK(jmg, poses, tips, consistency_limits, attempts, timeout, constraint, options);
}

bool RobotState::setFromIK(const JointModelGroup* jmg, const EigenSTL::vector_Affine3d& poses_in,
                           const std::vector<std::string>& tips_in, unsigned int attempts, double timeout,
                           const GroupStateValidityCallbackFn& constraint,
                           const kinematics::KinematicsQueryOptions& options)
{
  static const std::vector<std::vector<double> > consistency_limits;
  return setFromIK(jmg, poses_in, tips_in, consistency_limits, attempts, timeout, constraint, options);
}

bool RobotState::setFromIK(const JointModelGroup* jmg, const EigenSTL::vector_Affine3d& poses_in,
                           const std::vector<std::string>& tips_in,
                           const std::vector<std::vector<double> >& consistency_limit_sets, unsigned int attempts,
                           double timeout, const GroupStateValidityCallbackFn& constraint,
                           const kinematics::KinematicsQueryOptions& options)
{
  // Error check
  if (poses_in.size() != tips_in.size())
  {
    CONSOLE_BRIDGE_logError("moveit.robot_state: Number of poses must be the same as number of tips");
    return false;
  }

  // Load solver
  const kinematics::KinematicsBaseConstPtr& solver = jmg->getSolverInstance();

  // Check if this jmg has a solver
  bool valid_solver = true;
  if (!solver)
  {
    valid_solver = false;
  }
  // Check if this jmg's IK solver can handle multiple tips (non-chain solver)
  else if (poses_in.size() > 1)
  {
    std::string error_msg;
    if (!solver->supportsGroup(jmg, &error_msg))
    {
      CONSOLE_BRIDGE_logError("moveit.robot_state: Kinematics solver %s does not support joint group %s.  Error: %s",
                              typeid(*solver).name(), jmg->getName().c_str(), error_msg.c_str());
      valid_solver = false;
    }
  }

  if (!valid_solver)
  {
    // Check if there are subgroups that can solve this for us (non-chains)
    if (poses_in.size() > 1)
    {
      // Forward to setFromIKSubgroups() to allow different subgroup IK solvers to work together
      return setFromIKSubgroups(jmg, poses_in, tips_in, consistency_limit_sets, attempts, timeout, constraint, options);
    }
    else
    {
      CONSOLE_BRIDGE_logError("moveit.robot_state: No kinematics solver instantiated for group '%s'",
                              jmg->getName().c_str());
      return false;
    }
  }

  // Check that no, or only one set of consistency limits have been passed in, and choose that one
  std::vector<double> consistency_limits;
  if (consistency_limit_sets.size() > 1)
  {
    CONSOLE_BRIDGE_logError("moveit.robot_state: Invalid number (%d) of sets of consistency limits "
                            "for a setFromIK request that is being solved by a single IK solver",
                            consistency_limit_sets.size());
    return false;
  }
  else if (consistency_limit_sets.size() == 1)
    consistency_limits = consistency_limit_sets[0];

  const std::vector<std::string>& solver_tip_frames = solver->getTipFrames();

  // Track which possible tips frames we have filled in so far
  std::vector<bool> tip_frames_used(solver_tip_frames.size(), false);

  // Create vector to hold the output frames in the same order as solver_tip_frames
  std::vector<geometry_msgs::Pose> ik_queries(solver_tip_frames.size());

  // Bring each pose to the frame of the IK solver
  for (std::size_t i = 0; i < poses_in.size(); ++i)
  {
    // Make non-const
    Eigen::Affine3d pose = poses_in[i];
    std::string pose_frame = tips_in[i];

    // Remove extra slash
    if (!pose_frame.empty() && pose_frame[0] == '/')
      pose_frame = pose_frame.substr(1);

    // bring the pose to the frame of the IK solver
    if (!setToIKSolverFrame(pose, solver))
      return false;

    // try all of the solver's possible tip frames to see if they uniquely align with any of our passed in pose tip
    // frames
    bool found_valid_frame = false;
    std::size_t solver_tip_id;  // our current index
    for (solver_tip_id = 0; solver_tip_id < solver_tip_frames.size(); ++solver_tip_id)
    {
      // Check if this tip frame is already accounted for
      if (tip_frames_used[solver_tip_id])
        continue;  // already has a pose

      // check if the tip frame can be transformed via fixed transforms to the frame known to the IK solver
      std::string solver_tip_frame = solver_tip_frames[solver_tip_id];

      // remove the frame '/' if there is one, so we can avoid calling Transforms::sameFrame() which may copy strings
      // more often that we need to
      if (!solver_tip_frame.empty() && solver_tip_frame[0] == '/')
        solver_tip_frame = solver_tip_frame.substr(1);

      if (pose_frame != solver_tip_frame)
      {
        if (hasAttachedBody(pose_frame))
        {
          const AttachedBody* ab = getAttachedBody(pose_frame);
          const EigenSTL::vector_Affine3d& ab_trans = ab->getFixedTransforms();
          if (ab_trans.size() != 1)
          {
            CONSOLE_BRIDGE_logError("moveit.robot_state: Cannot use an attached body "
                                    "with multiple geometries as a reference frame.");
            return false;
          }
          pose_frame = ab->getAttachedLinkName();
          pose = pose * ab_trans[0].inverse();
        }
        if (pose_frame != solver_tip_frame)
        {
          const robot_model::LinkModel* lm = getLinkModel(pose_frame);
          if (!lm)
            return false;
          const robot_model::LinkTransformMap& fixed_links = lm->getAssociatedFixedTransforms();
          for (const auto& fixed_link : fixed_links)
            if (Transforms::sameFrame(fixed_link.first->getName(), solver_tip_frame))
            {
              pose_frame = solver_tip_frame;
              pose = pose * fixed_link.second;
              break;
            }
        }

      }  // end if pose_frame

      // Check if this pose frame works
      if (pose_frame == solver_tip_frame)
      {
        found_valid_frame = true;
        break;
      }

    }  // end for solver_tip_frames

    // Make sure one of the tip frames worked
    if (!found_valid_frame)
    {
      CONSOLE_BRIDGE_logError("moveit.robot_state: Cannot compute IK for query %u pose reference frame '%s'", i,
                              pose_frame.c_str());
      // Debug available tip frames
      std::stringstream ss;
      for (solver_tip_id = 0; solver_tip_id < solver_tip_frames.size(); ++solver_tip_id)
        ss << solver_tip_frames[solver_tip_id] << ", ";
      CONSOLE_BRIDGE_logError("Available tip frames: [%s]", ss.str().c_str());
      return false;
    }

    // Remove that tip from the list of available tip frames because each can only have one pose
    tip_frames_used[solver_tip_id] = true;

    // Convert Eigen pose to geometry_msgs pose
    geometry_msgs::Pose ik_query;
    tf::poseEigenToMsg(pose, ik_query);

    // Save into vectors
    ik_queries[solver_tip_id] = ik_query;
  }  // end for poses_in

  // Create poses for all remaining tips a solver expects, even if not passed into this function
  for (std::size_t solver_tip_id = 0; solver_tip_id < solver_tip_frames.size(); ++solver_tip_id)
  {
    // Check if this tip frame is already accounted for
    if (tip_frames_used[solver_tip_id])
      continue;  // already has a pose

    // Process this tip
    std::string solver_tip_frame = solver_tip_frames[solver_tip_id];

    // remove the frame '/' if there is one, so we can avoid calling Transforms::sameFrame() which may copy strings more
    // often that we need to
    if (!solver_tip_frame.empty() && solver_tip_frame[0] == '/')
      solver_tip_frame = solver_tip_frame.substr(1);

    // Get the pose of a different EE tip link
    Eigen::Affine3d current_pose = getGlobalLinkTransform(solver_tip_frame);

    // bring the pose to the frame of the IK solver
    if (!setToIKSolverFrame(current_pose, solver))
      return false;

    // Convert Eigen pose to geometry_msgs pose
    geometry_msgs::Pose ik_query;
    tf::poseEigenToMsg(current_pose, ik_query);

    // Save into vectors - but this needs to be ordered in the same order as the IK solver expects its tip frames
    ik_queries[solver_tip_id] = ik_query;

    // Remove that tip from the list of available tip frames because each can only have one pose
    tip_frames_used[solver_tip_id] = true;
  }

  // if no timeout has been specified, use the default one
  if (timeout < std::numeric_limits<double>::epsilon())
    timeout = jmg->getDefaultIKTimeout();

  if (attempts == 0)
    attempts = jmg->getDefaultIKAttempts();

  // set callback function
  kinematics::KinematicsBase::IKCallbackFn ik_callback_fn;
  if (constraint)
    ik_callback_fn = boost::bind(&ikCallbackFnAdapter, this, jmg, constraint, _1, _2, _3);

  // Bijection
  const std::vector<unsigned int>& bij = jmg->getKinematicsSolverJointBijection();

  bool first_seed = true;
  std::vector<double> initial_values;
  for (unsigned int st = 0; st < attempts; ++st)
  {
    std::vector<double> seed(bij.size());

    // the first seed is the current robot state joint values
    if (first_seed)
    {
      first_seed = false;
      copyJointGroupPositions(jmg, initial_values);
      for (std::size_t i = 0; i < bij.size(); ++i)
        seed[i] = initial_values[bij[i]];
    }
    else
    {
      CONSOLE_BRIDGE_logDebug("moveit.robot_state: Rerunning IK solver with random joint positions");

      // sample a random seed
      random_numbers::RandomNumberGenerator& rng = getRandomNumberGenerator();
      std::vector<double> random_values;
      jmg->getVariableRandomPositions(rng, random_values);
      for (std::size_t i = 0; i < bij.size(); ++i)
        seed[i] = random_values[bij[i]];

      if (options.lock_redundant_joints)
      {
        std::vector<unsigned int> red_joints;
        solver->getRedundantJoints(red_joints);
        copyJointGroupPositions(jmg, initial_values);
        for (unsigned int red_joint : red_joints)
          seed[red_joint] = initial_values[bij[red_joint]];
      }
    }

    // compute the IK solution
    std::vector<double> ik_sol;
    moveit_msgs::MoveItErrorCodes error;

    if (solver->searchPositionIK(ik_queries, seed, timeout, consistency_limits, ik_sol, ik_callback_fn, error, options,
                                 this))
    {
      std::vector<double> solution(bij.size());
      for (std::size_t i = 0; i < bij.size(); ++i)
        solution[bij[i]] = ik_sol[i];
      setJointGroupPositions(jmg, solution);
      return true;
    }
  }
  return false;
}

bool RobotState::setFromIKSubgroups(const JointModelGroup* jmg, const EigenSTL::vector_Affine3d& poses_in,
                                    const std::vector<std::string>& tips_in,
                                    const std::vector<std::vector<double> >& consistency_limits, unsigned int attempts,
                                    double timeout, const GroupStateValidityCallbackFn& constraint,
                                    const kinematics::KinematicsQueryOptions& options)
{
  // Assume we have already ran setFromIK() and those checks

  // Get containing subgroups
  std::vector<const JointModelGroup*> sub_groups;
  jmg->getSubgroups(sub_groups);

  // Error check
  if (poses_in.size() != sub_groups.size())
  {
    CONSOLE_BRIDGE_logError("Number of poses (%u) must be the same as number of sub-groups (%u)", poses_in.size(),
                            sub_groups.size());
    return false;
  }

  if (tips_in.size() != sub_groups.size())
  {
    CONSOLE_BRIDGE_logError("Number of tip names (%u) must be same as number of sub-groups (%u)", tips_in.size(),
                            sub_groups.size());
    return false;
  }

  if (!consistency_limits.empty() && consistency_limits.size() != sub_groups.size())
  {
    CONSOLE_BRIDGE_logError("Number of consistency limit vectors must be the same as number of sub-groups");
    return false;
  }

  for (std::size_t i = 0; i < consistency_limits.size(); ++i)
  {
    if (consistency_limits[i].size() != sub_groups[i]->getVariableCount())
    {
      CONSOLE_BRIDGE_logError("Number of joints in consistency_limits is %zu but it should be should be %u", i,
                              sub_groups[i]->getVariableCount());
      return false;
    }
  }

  // Populate list of kin solvers for the various subgroups
  std::vector<kinematics::KinematicsBaseConstPtr> solvers;
  for (std::size_t i = 0; i < poses_in.size(); ++i)
  {
    kinematics::KinematicsBaseConstPtr solver = sub_groups[i]->getSolverInstance();
    if (!solver)
    {
      CONSOLE_BRIDGE_logError("Could not find solver for group '%s'", sub_groups[i]->getName().c_str());
      return false;
    }
    solvers.push_back(solver);
  }

  // Make non-const versions
  EigenSTL::vector_Affine3d transformed_poses = poses_in;
  std::vector<std::string> pose_frames = tips_in;

  // Each each pose's tip frame naming
  for (std::size_t i = 0; i < poses_in.size(); ++i)
  {
    Eigen::Affine3d& pose = transformed_poses[i];
    std::string& pose_frame = pose_frames[i];

    // bring the pose to the frame of the IK solver
    if (!setToIKSolverFrame(pose, solvers[i]))
      return false;

    // see if the tip frame can be transformed via fixed transforms to the frame known to the IK solver
    std::string solver_tip_frame = solvers[i]->getTipFrame();

    // remove the frame '/' if there is one, so we can avoid calling Transforms::sameFrame() which may copy strings more
    // often that we need to
    if (!solver_tip_frame.empty() && solver_tip_frame[0] == '/')
      solver_tip_frame = solver_tip_frame.substr(1);

    if (pose_frame != solver_tip_frame)
    {
      if (hasAttachedBody(pose_frame))
      {
        const AttachedBody* ab = getAttachedBody(pose_frame);
        const EigenSTL::vector_Affine3d& ab_trans = ab->getFixedTransforms();
        if (ab_trans.size() != 1)
        {
          CONSOLE_BRIDGE_logError("Cannot use an attached body with multiple geometries as a reference frame.");
          return false;
        }
        pose_frame = ab->getAttachedLinkName();
        pose = pose * ab_trans[0].inverse();
      }
      if (pose_frame != solver_tip_frame)
      {
        const robot_model::LinkModel* lm = getLinkModel(pose_frame);
        if (!lm)
          return false;
        const robot_model::LinkTransformMap& fixed_links = lm->getAssociatedFixedTransforms();
        for (const auto& fixed_link : fixed_links)
          if (fixed_link.first->getName() == solver_tip_frame)
          {
            pose_frame = solver_tip_frame;
            pose = pose * fixed_link.second;
            break;
          }
      }
    }

    if (pose_frame != solver_tip_frame)
    {
      CONSOLE_BRIDGE_logError("Cannot compute IK for query pose reference frame '%s', desired: '%s'",
                              pose_frame.c_str(), solver_tip_frame.c_str());
      return false;
    }
  }

  // Convert Eigen poses to geometry_msg format
  std::vector<geometry_msgs::Pose> ik_queries(poses_in.size());
  kinematics::KinematicsBase::IKCallbackFn ik_callback_fn;
  if (constraint)
    ik_callback_fn = boost::bind(&ikCallbackFnAdapter, this, jmg, constraint, _1, _2, _3);

  for (std::size_t i = 0; i < transformed_poses.size(); ++i)
  {
    Eigen::Quaterniond quat(transformed_poses[i].rotation());
    Eigen::Vector3d point(transformed_poses[i].translation());
    ik_queries[i].position.x = point.x();
    ik_queries[i].position.y = point.y();
    ik_queries[i].position.z = point.z();
    ik_queries[i].orientation.x = quat.x();
    ik_queries[i].orientation.y = quat.y();
    ik_queries[i].orientation.z = quat.z();
    ik_queries[i].orientation.w = quat.w();
  }

  if (attempts == 0)
    attempts = jmg->getDefaultIKAttempts();

  // if no timeout has been specified, use the default one
  if (timeout < std::numeric_limits<double>::epsilon())
    timeout = jmg->getDefaultIKTimeout();

  bool first_seed = true;
  for (unsigned int st = 0; st < attempts; ++st)
  {
    bool found_solution = true;
    for (std::size_t sg = 0; sg < sub_groups.size(); ++sg)
    {
      const std::vector<unsigned int>& bij = sub_groups[sg]->getKinematicsSolverJointBijection();
      std::vector<double> seed(bij.size());
      // the first seed is the initial state
      if (first_seed)
      {
        std::vector<double> initial_values;
        copyJointGroupPositions(sub_groups[sg], initial_values);
        for (std::size_t i = 0; i < bij.size(); ++i)
          seed[i] = initial_values[bij[i]];
      }
      else
      {
        // sample a random seed
        random_numbers::RandomNumberGenerator& rng = getRandomNumberGenerator();
        std::vector<double> random_values;
        sub_groups[sg]->getVariableRandomPositions(rng, random_values);
        for (std::size_t i = 0; i < bij.size(); ++i)
          seed[i] = random_values[bij[i]];
      }

      // compute the IK solution
      std::vector<double> ik_sol;
      moveit_msgs::MoveItErrorCodes error;
      const std::vector<double>& climits = consistency_limits.empty() ? std::vector<double>() : consistency_limits[sg];
      if (solvers[sg]->searchPositionIK(ik_queries[sg], seed, timeout, climits, ik_sol, error))
      {
        std::vector<double> solution(bij.size());
        for (std::size_t i = 0; i < bij.size(); ++i)
          solution[bij[i]] = ik_sol[i];
        setJointGroupPositions(sub_groups[sg], solution);
      }
      else
      {
        found_solution = false;
        break;
      }
      CONSOLE_BRIDGE_logDebug("IK attempt: %d of %d", st, attempts);
    }
    if (found_solution)
    {
      std::vector<double> full_solution;
      copyJointGroupPositions(jmg, full_solution);
      if (constraint ? constraint(this, jmg, &full_solution[0]) : true)
      {
        CONSOLE_BRIDGE_logDebug("Found IK solution");
        return true;
      }
    }
  }
  return false;
}

double RobotState::computeCartesianPath(const JointModelGroup* group, std::vector<RobotStatePtr>& traj,
                                        const LinkModel* link, const Eigen::Vector3d& direction,
                                        bool global_reference_frame, double distance, double max_step,
                                        const JumpThreshold& jump_threshold,
                                        const GroupStateValidityCallbackFn& validCallback,
                                        const kinematics::KinematicsQueryOptions& options)
{
  // this is the Cartesian pose we start from, and have to move in the direction indicated
  const Eigen::Affine3d& start_pose = getGlobalLinkTransform(link);

  // the direction can be in the local reference frame (in which case we rotate it)
  const Eigen::Vector3d rotated_direction = global_reference_frame ? direction : start_pose.rotation() * direction;

  // The target pose is built by applying a translation to the start pose for the desired direction and distance
  Eigen::Affine3d target_pose = start_pose;
  target_pose.translation() += rotated_direction * distance;

  // call computeCartesianPath for the computed target pose in the global reference frame
  return (distance *
          computeCartesianPath(group, traj, link, target_pose, true, max_step, jump_threshold, validCallback, options));
}

double RobotState::computeCartesianPath(const JointModelGroup* group, std::vector<RobotStatePtr>& traj,
                                        const LinkModel* link, const Eigen::Affine3d& target,
                                        bool global_reference_frame, double max_step,
                                        const JumpThreshold& jump_threshold,
                                        const GroupStateValidityCallbackFn& validCallback,
                                        const kinematics::KinematicsQueryOptions& options)
{
  const std::vector<const JointModel*>& cjnt = group->getContinuousJointModels();
  // make sure that continuous joints wrap
  for (auto model : cjnt)
    enforceBounds(model);

  // this is the Cartesian pose we start from, and we move in the direction indicated
  Eigen::Affine3d start_pose = getGlobalLinkTransform(link);

  // the target can be in the local reference frame (in which case we rotate it)
  Eigen::Affine3d rotated_target = global_reference_frame ? target : start_pose * target;

  Eigen::Quaterniond start_quaternion(start_pose.rotation());
  Eigen::Quaterniond target_quaternion(rotated_target.rotation());
  double distance = start_quaternion.dot(target_quaternion);
  if (distance < 0)  // need to bring quaternions to same half sphere?
  {
    target_quaternion.w() = -target_quaternion.w();
    target_quaternion.x() = -target_quaternion.x();
    target_quaternion.y() = -target_quaternion.y();
    target_quaternion.z() = -target_quaternion.z();
  }

  // decide how many steps we will need for this trajectory
  // TODO: use separate max_step arguments for translational and rotational motion
  distance = std::max((rotated_target.translation() - start_pose.translation()).norm(),
                      std::acos(start_quaternion.dot(target_quaternion)));

  // If we are testing for relative jumps, we always want at least MIN_STEPS_FOR_JUMP_THRESH steps
  unsigned int steps = floor(distance / max_step) + 1;
  if (jump_threshold.factor > 0 && steps < MIN_STEPS_FOR_JUMP_THRESH)
    steps = MIN_STEPS_FOR_JUMP_THRESH;

  traj.clear();
  traj.push_back(RobotStatePtr(new RobotState(*this)));

  double last_valid_percentage = 0.0;
  for (unsigned int i = 1; i <= steps; ++i)
  {
    double percentage = (double)i / (double)steps;

    Eigen::Affine3d pose(start_quaternion.slerp(percentage, target_quaternion));
    pose.translation() = percentage * rotated_target.translation() + (1 - percentage) * start_pose.translation();

    if (setFromIK(group, pose, link->getName(), 1, 0.0, validCallback, options))
    {
      traj.push_back(RobotStatePtr(new RobotState(*this)));
    }
    else
      break;
    last_valid_percentage = percentage;
  }

  last_valid_percentage *= testJointSpaceJump(group, traj, jump_threshold);

  return last_valid_percentage;
}

double RobotState::computeCartesianPath(const JointModelGroup* group, std::vector<RobotStatePtr>& traj,
                                        const LinkModel* link, const EigenSTL::vector_Affine3d& waypoints,
                                        bool global_reference_frame, double max_step,
                                        const JumpThreshold& jump_threshold,
                                        const GroupStateValidityCallbackFn& validCallback,
                                        const kinematics::KinematicsQueryOptions& options)
{
  double percentage_solved = 0.0;
  for (std::size_t i = 0; i < waypoints.size(); ++i)
  {
    // Don't test joint space jumps for every waypoint, test them later on the whole trajectory.
    static const double no_joint_space_jump_test = 0.0;
    std::vector<RobotStatePtr> waypoint_traj;
    double wp_percentage_solved = computeCartesianPath(group, waypoint_traj, link, waypoints[i], global_reference_frame,
                                                       max_step, no_joint_space_jump_test, validCallback, options);
    if (fabs(wp_percentage_solved - 1.0) < std::numeric_limits<double>::epsilon())
    {
      percentage_solved = (double)(i + 1) / (double)waypoints.size();
      auto start = waypoint_traj.begin();
      if (i > 0 && !waypoint_traj.empty())
        std::advance(start, 1);
      traj.insert(traj.end(), start, waypoint_traj.end());
    }
    else
    {
      percentage_solved += wp_percentage_solved / (double)waypoints.size();
      auto start = waypoint_traj.begin();
      if (i > 0 && !waypoint_traj.empty())
        std::advance(start, 1);
      traj.insert(traj.end(), start, waypoint_traj.end());
      break;
    }
  }

  percentage_solved *= testJointSpaceJump(group, traj, jump_threshold);

  return percentage_solved;
}

double RobotState::testJointSpaceJump(const JointModelGroup* group, std::vector<RobotStatePtr>& traj,
                                      const JumpThreshold& jump_threshold)
{
  if (jump_threshold.factor > 0.0 && traj.size() > 1)
    return testRelativeJointSpaceJump(group, traj, jump_threshold.factor);

  if (jump_threshold.prismatic > 0.0 || jump_threshold.revolute > 0.0)
    return testAbsoluteJointSpaceJump(group, traj, jump_threshold.revolute, jump_threshold.prismatic);

  return 1.0;
}

double RobotState::testRelativeJointSpaceJump(const JointModelGroup* group, std::vector<RobotStatePtr>& traj,
                                              double jump_threshold_factor)
{
  if (traj.size() < MIN_STEPS_FOR_JUMP_THRESH)
  {
    CONSOLE_BRIDGE_logWarn("The computed trajectory is too short to detect jumps in joint-space "
                           "Need at least %zu steps, only got %zu. Try a lower max_step.",
                           MIN_STEPS_FOR_JUMP_THRESH, traj.size());
  }

  std::vector<double> dist_vector;
  dist_vector.reserve(traj.size() - 1);
  double total_dist = 0.0;
  for (std::size_t i = 1; i < traj.size(); ++i)
  {
    double dist_prev_point = traj[i]->distance(*traj[i - 1], group);
    dist_vector.push_back(dist_prev_point);
    total_dist += dist_prev_point;
  }

  double percentage = 1.0;
  // compute the average distance between the states we looked at
  double thres = jump_threshold_factor * (total_dist / (double)dist_vector.size());
  for (std::size_t i = 0; i < dist_vector.size(); ++i)
    if (dist_vector[i] > thres)
    {
      CONSOLE_BRIDGE_logDebug("Truncating Cartesian path due to detected jump in joint-space distance");
      percentage = (double)(i + 1) / (double)(traj.size());
      traj.resize(i + 1);
      break;
    }

  return percentage;
}

double RobotState::testAbsoluteJointSpaceJump(const JointModelGroup* group, std::vector<RobotStatePtr>& traj,
                                              double revolute_threshold, double prismatic_threshold)
{
  bool test_revolute = revolute_threshold > 0;
  bool test_prismatic = revolute_threshold > 0;
  bool still_valid = true;
  const std::vector<const JointModel*>& joints = group->getActiveJointModels();
  for (std::size_t traj_ix = 0, ix_end = traj.size() - 1; traj_ix != ix_end; ++traj_ix)
  {
    for (auto& joint : joints)
    {
      if (!joint->getType() == JointModel::PRISMATIC && !joint->getType() == JointModel::REVOLUTE)
      {
        CONSOLE_BRIDGE_logWarn("Joint %s is of unsupported type %s. \n"
                               "testAbsoluteJointSpaceJump only supports prismatic and revolute joints.",
                               joint->getName().c_str(), joint->getTypeName().c_str());
      }

      double distance = traj[traj_ix]->distance(*traj[traj_ix + 1], joint);
      if ((test_revolute && joint->getType() == JointModel::REVOLUTE && distance > revolute_threshold) ||
          (test_prismatic && joint->getType() == JointModel::PRISMATIC && distance > prismatic_threshold))
      {
        double limit = joint->getType() == JointModel::REVOLUTE ? revolute_threshold : prismatic_threshold;
        CONSOLE_BRIDGE_logDebug("Truncating Cartesian path due to detected jump of %.4f > %.4f in joint %s", distance,
                                limit, joint->getName().c_str());
        still_valid = false;
        break;
      }
    }

    if (!still_valid)
    {
      double percentage = (double)(traj_ix + 1) / (double)(traj.size());
      traj.resize(traj_ix + 1);
      return percentage;
    }
  }
  return 1.0;
}

void RobotState::computeAABB(std::vector<double>& aabb) const
{
  BOOST_VERIFY(checkLinkTransforms());

  core::AABB bounding_box;
  std::vector<const LinkModel*> links = robot_model_->getLinkModelsWithCollisionGeometry();
  for (auto& link : links)
  {
    Eigen::Affine3d transform = getGlobalLinkTransform(link);  // intentional copy, we will translate
    const Eigen::Vector3d& extents = link->getShapeExtentsAtOrigin();
    transform.translate(link->getCenteredBoundingBoxOffset());
    bounding_box.extendWithTransformedBox(transform, extents);
  }
  for (const auto& attached : attached_body_map_)
  {
    const EigenSTL::vector_Affine3d& transforms = attached.second->getGlobalCollisionBodyTransforms();
    const std::vector<shapes::ShapeConstPtr>& shapes = attached.second->getShapes();
    for (std::size_t i = 0; i < transforms.size(); ++i)
    {
      Eigen::Vector3d extents = shapes::computeShapeExtents(shapes[i].get());
      bounding_box.extendWithTransformedBox(transforms[i], extents);
    }
  }

  aabb.clear();
  aabb.resize(6, 0.0);
  if (!bounding_box.isEmpty())
  {
    // The following is a shorthand for something like:
    // aabb[0, 2, 4] = bounding_box.min(); aabb[1, 3, 5] = bounding_box.max();
    Eigen::Map<Eigen::VectorXd, Eigen::Unaligned, Eigen::InnerStride<2> >(aabb.data(), 3) = bounding_box.min();
    Eigen::Map<Eigen::VectorXd, Eigen::Unaligned, Eigen::InnerStride<2> >(aabb.data() + 1, 3) = bounding_box.max();
  }
}

void RobotState::printStatePositions(std::ostream& out) const
{
  const std::vector<std::string>& nm = robot_model_->getVariableNames();
  for (std::size_t i = 0; i < nm.size(); ++i)
    out << nm[i] << "=" << position_[i] << std::endl;
}

void RobotState::printDirtyInfo(std::ostream& out) const
{
  out << "  * Dirty Joint Transforms: " << std::endl;
  const std::vector<const JointModel*>& jm = robot_model_->getJointModels();
  for (auto model : jm)
    if (model->getVariableCount() > 0 && dirtyJointTransform(model))
      out << "    " << model->getName() << std::endl;
  out << "  * Dirty Link Transforms: " << (dirty_link_transforms_ ? dirty_link_transforms_->getName() : "NULL")
      << std::endl;
  out << "  * Dirty Collision Body Transforms: "
      << (dirty_collision_body_transforms_ ? dirty_collision_body_transforms_->getName() : "NULL") << std::endl;
}

void RobotState::printStateInfo(std::ostream& out) const
{
  out << "Robot State @" << this << std::endl;

  std::size_t n = robot_model_->getVariableCount();
  if (position_)
  {
    out << "  * Position: ";
    for (std::size_t i = 0; i < n; ++i)
      out << position_[i] << " ";
    out << std::endl;
  }
  else
    out << "  * Position: NULL" << std::endl;

  if (velocity_)
  {
    out << "  * Velocity: ";
    for (std::size_t i = 0; i < n; ++i)
      out << velocity_[i] << " ";
    out << std::endl;
  }
  else
    out << "  * Velocity: NULL" << std::endl;

  if (acceleration_)
  {
    out << "  * Acceleration: ";
    for (std::size_t i = 0; i < n; ++i)
      out << acceleration_[i] << " ";
    out << std::endl;
  }
  else
    out << "  * Acceleration: NULL" << std::endl;

  out << "  * Dirty Link Transforms: " << (dirty_link_transforms_ ? dirty_link_transforms_->getName() : "NULL")
      << std::endl;
  out << "  * Dirty Collision Body Transforms: "
      << (dirty_collision_body_transforms_ ? dirty_collision_body_transforms_->getName() : "NULL") << std::endl;

  printTransforms(out);
}

void RobotState::printTransform(const Eigen::Affine3d& transform, std::ostream& out) const
{
  Eigen::Quaterniond q(transform.rotation());
  out << "T.xyz = [" << transform.translation().x() << ", " << transform.translation().y() << ", "
      << transform.translation().z() << "], Q.xyzw = [" << q.x() << ", " << q.y() << ", " << q.z() << ", " << q.w()
      << "]" << std::endl;
}

void RobotState::printTransforms(std::ostream& out) const
{
  if (!variable_joint_transforms_)
  {
    out << "No transforms computed" << std::endl;
    return;
  }

  out << "Joint transforms:" << std::endl;
  const std::vector<const JointModel*>& jm = robot_model_->getJointModels();
  for (auto model : jm)
  {
    out << "  " << model->getName();
    const int idx = model->getJointIndex();
    if (dirty_joint_transforms_[idx])
      out << " [dirty]";
    out << ": ";
    printTransform(variable_joint_transforms_[idx], out);
  }

  out << "Link poses:" << std::endl;
  const std::vector<const LinkModel*>& lm = robot_model_->getLinkModels();
  for (auto model : lm)
  {
    out << "  " << model->getName() << ": ";
    printTransform(global_link_transforms_[model->getLinkIndex()], out);
  }
}

std::string RobotState::getStateTreeString(const std::string& prefix) const
{
  std::stringstream ss;
  ss << "ROBOT: " << robot_model_->getName() << std::endl;
  getStateTreeJointString(ss, robot_model_->getRootJoint(), "   ", true);
  return ss.str();
}

namespace
{
void getPoseString(std::ostream& ss, const Eigen::Affine3d& pose, const std::string& pfx)
{
  ss.precision(3);
  for (int y = 0; y < 4; ++y)
  {
    ss << pfx;
    for (int x = 0; x < 4; ++x)
    {
      ss << std::setw(8) << pose(y, x) << " ";
    }
    ss << std::endl;
  }
}
}

void RobotState::getStateTreeJointString(std::ostream& ss, const JointModel* jm, const std::string& pfx0,
                                         bool last) const
{
  std::string pfx = pfx0 + "+--";

  ss << pfx << "Joint: " << jm->getName() << std::endl;

  pfx = pfx0 + (last ? "   " : "|  ");

  for (std::size_t i = 0; i < jm->getVariableCount(); ++i)
  {
    ss.precision(3);
    ss << pfx << jm->getVariableNames()[i] << std::setw(12) << position_[jm->getFirstVariableIndex() + i] << std::endl;
  }

  const LinkModel* lm = jm->getChildLinkModel();

  ss << pfx << "Link: " << lm->getName() << std::endl;
  getPoseString(ss, lm->getJointOriginTransform(), pfx + "joint_origin:");
  if (variable_joint_transforms_)
  {
    getPoseString(ss, variable_joint_transforms_[jm->getJointIndex()], pfx + "joint_variable:");
    getPoseString(ss, global_link_transforms_[lm->getLinkIndex()], pfx + "link_global:");
  }

  for (auto it = lm->getChildJointModels().begin(); it != lm->getChildJointModels().end(); ++it)
    getStateTreeJointString(ss, *it, pfx, it + 1 == lm->getChildJointModels().end());
}

std::ostream& operator<<(std::ostream& out, const RobotState& s)
{
  s.printStateInfo(out);
  return out;
}

}  // end of namespace core
}  // end of namespace moveit<|MERGE_RESOLUTION|>--- conflicted
+++ resolved
@@ -44,10 +44,6 @@
 #include <boost/bind.hpp>
 #include <moveit/robot_model/aabb.h>
 
-<<<<<<< HEAD
-moveit::core::RobotState::RobotState(RobotModelConstPtr robot_model)
-  : robot_model_(std::move(robot_model))
-=======
 namespace moveit
 {
 namespace core
@@ -58,9 +54,8 @@
  * valid paths from paths with large joint space jumps. */
 static const std::size_t MIN_STEPS_FOR_JUMP_THRESH = 10;
 
-RobotState::RobotState(const RobotModelConstPtr& robot_model)
-  : robot_model_(robot_model)
->>>>>>> c8419c56
+RobotState::RobotState(RobotModelConstPtr robot_model)
+  : robot_model_(std::move(robot_model))
   , has_velocity_(false)
   , has_acceleration_(false)
   , has_effort_(false)
@@ -76,11 +71,7 @@
   memset(dirty_joint_transforms_, 1, sizeof(double) * nr_doubles_for_dirty_joint_transforms);
 }
 
-<<<<<<< HEAD
-moveit::core::RobotState::RobotState(const RobotState& other) : rng_(nullptr)
-=======
-RobotState::RobotState(const RobotState& other) : rng_(NULL)
->>>>>>> c8419c56
+RobotState::RobotState(const RobotState& other) : rng_(nullptr)
 {
   robot_model_ = other.robot_model_;
   allocMemory();
@@ -95,11 +86,7 @@
     delete rng_;
 }
 
-<<<<<<< HEAD
-void moveit::core::RobotState::allocMemory()
-=======
-void RobotState::allocMemory(void)
->>>>>>> c8419c56
+void RobotState::allocMemory()
 {
   // memory for the dirty joint transforms
   const int nr_doubles_for_dirty_joint_transforms =
@@ -251,16 +238,9 @@
 void RobotState::setToRandomPositions(const JointModelGroup* group, random_numbers::RandomNumberGenerator& rng)
 {
   const std::vector<const JointModel*>& joints = group->getActiveJointModels();
-<<<<<<< HEAD
   for (auto joint : joints)
     joint->getVariableRandomPositions(rng, position_ + joint->getFirstVariableIndex());
-  updateMimicJoint(group->getMimicJointModels());
-  markDirtyJointTransforms(group);
-=======
-  for (std::size_t i = 0; i < joints.size(); ++i)
-    joints[i]->getVariableRandomPositions(rng, position_ + joints[i]->getFirstVariableIndex());
   updateMimicJoints(group);
->>>>>>> c8419c56
 }
 
 void RobotState::setToRandomPositionsNearBy(const JointModelGroup* group, const RobotState& near,
@@ -800,13 +780,8 @@
   const std::vector<const JointModel*>& jm = group->getActiveJointModels();
   for (auto joint_id : jm)
   {
-<<<<<<< HEAD
     const int idx = joint_id->getFirstVariableIndex();
-    const std::vector<moveit::core::VariableBounds>& bounds = joint_id->getVariableBounds();
-=======
-    const int idx = jm[joint_id]->getFirstVariableIndex();
-    const std::vector<VariableBounds>& bounds = jm[joint_id]->getVariableBounds();
->>>>>>> c8419c56
+    const std::vector<VariableBounds>& bounds = joint_id->getVariableBounds();
 
     // Check velocity for each joint variable
     for (std::size_t var_id = 0; var_id < joint_id->getVariableCount(); ++var_id)
@@ -868,13 +843,8 @@
   auto it = attached_body_map_.find(id);
   if (it == attached_body_map_.end())
   {
-<<<<<<< HEAD
-    logError("Attached body '%s' not found", id.c_str());
+    CONSOLE_BRIDGE_logError("Attached body '%s' not found", id.c_str());
     return nullptr;
-=======
-    CONSOLE_BRIDGE_logError("Attached body '%s' not found", id.c_str());
-    return NULL;
->>>>>>> c8419c56
   }
   else
     return it->second;
@@ -1061,13 +1031,8 @@
   ros::Time tm = ros::Time::now();
   for (const auto& link_name : link_names)
   {
-<<<<<<< HEAD
-    logDebug("Trying to get marker for link '%s'", link_name.c_str());
+    CONSOLE_BRIDGE_logDebug("Trying to get marker for link '%s'", link_name.c_str());
     const LinkModel* lm = robot_model_->getLinkModel(link_name);
-=======
-    CONSOLE_BRIDGE_logDebug("Trying to get marker for link '%s'", link_names[i].c_str());
-    const LinkModel* lm = robot_model_->getLinkModel(link_names[i]);
->>>>>>> c8419c56
     if (!lm)
       continue;
     if (include_attached)
@@ -2074,7 +2039,7 @@
   {
     for (auto& joint : joints)
     {
-      if (!joint->getType() == JointModel::PRISMATIC && !joint->getType() == JointModel::REVOLUTE)
+      if ((!(joint->getType()) == JointModel::PRISMATIC) && (!(joint->getType()) == JointModel::REVOLUTE))
       {
         CONSOLE_BRIDGE_logWarn("Joint %s is of unsupported type %s. \n"
                                "testAbsoluteJointSpaceJump only supports prismatic and revolute joints.",
