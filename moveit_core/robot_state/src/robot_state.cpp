--- conflicted
+++ resolved
@@ -604,18 +604,11 @@
 
 void RobotState::updateLinkTransformsInternal(const JointModel* start)
 {
-<<<<<<< HEAD
   const std::vector<const LinkModel*>& links = start->getDescendantLinkModels();
   for (const LinkModel* link : links)
   {
     const LinkModel* parent = link->getParentLinkModel();
-    if (parent)
-=======
-  for (const LinkModel* link : start->getDescendantLinkModels())
-  {
-    const LinkModel* parent = link->getParentLinkModel();
     if (parent)  // root JointModel will not have a parent
->>>>>>> 59d46af7
     {
       if (link->parentJointIsFixed())
         global_link_transforms_[link->getLinkIndex()].matrix().noalias() =
