/*********************************************************************
* Software License Agreement (BSD License)
*
*  Copyright (c) 2013, Ioan A. Sucan
*  Copyright (c) 2013, Willow Garage, Inc.
*  All rights reserved.
*
*  Redistribution and use in source and binary forms, with or without
*  modification, are permitted provided that the following conditions
*  are met:
*
*   * Redistributions of source code must retain the above copyright
*     notice, this list of conditions and the following disclaimer.
*   * Redistributions in binary form must reproduce the above
*     copyright notice, this list of conditions and the following
*     disclaimer in the documentation and/or other materials provided
*     with the distribution.
*   * Neither the name of the Willow Garage nor the names of its
*     contributors may be used to endorse or promote products derived
*     from this software without specific prior written permission.
*
*  THIS SOFTWARE IS PROVIDED BY THE COPYRIGHT HOLDERS AND CONTRIBUTORS
*  "AS IS" AND ANY EXPRESS OR IMPLIED WARRANTIES, INCLUDING, BUT NOT
*  LIMITED TO, THE IMPLIED WARRANTIES OF MERCHANTABILITY AND FITNESS
*  FOR A PARTICULAR PURPOSE ARE DISCLAIMED. IN NO EVENT SHALL THE
*  COPYRIGHT OWNER OR CONTRIBUTORS BE LIABLE FOR ANY DIRECT, INDIRECT,
*  INCIDENTAL, SPECIAL, EXEMPLARY, OR CONSEQUENTIAL DAMAGES (INCLUDING,
*  BUT NOT LIMITED TO, PROCUREMENT OF SUBSTITUTE GOODS OR SERVICES;
*  LOSS OF USE, DATA, OR PROFITS; OR BUSINESS INTERRUPTION) HOWEVER
*  CAUSED AND ON ANY THEORY OF LIABILITY, WHETHER IN CONTRACT, STRICT
*  LIABILITY, OR TORT (INCLUDING NEGLIGENCE OR OTHERWISE) ARISING IN
*  ANY WAY OUT OF THE USE OF THIS SOFTWARE, EVEN IF ADVISED OF THE
*  POSSIBILITY OF SUCH DAMAGE.
*********************************************************************/

/* Author: Ioan Sucan, Sachin Chitta, Acorn Pooley, Mario Prats, Dave Coleman */

#include <moveit/robot_state/robot_state.h>
#include <moveit/transforms/transforms.h>
#include <geometric_shapes/shape_operations.h>
#include <eigen_conversions/eigen_msg.h>
#include <moveit/backtrace/backtrace.h>
#include <moveit/profiler/profiler.h>
#include <boost/bind.hpp>
#include <moveit/robot_model/aabb.h>

namespace moveit
{
namespace core
{
/** \brief It is recommended that there are at least 10 steps per trajectory
 * for testing jump thresholds with computeCartesianPath. With less than 10 steps
 * it is difficult to choose a jump_threshold parameter that effectively separates
 * valid paths from paths with large joint space jumps. */
static const std::size_t MIN_STEPS_FOR_JUMP_THRESH = 10;

RobotState::RobotState(RobotModelConstPtr robot_model)
  : robot_model_(std::move(robot_model))
  , has_velocity_(false)
  , has_acceleration_(false)
  , has_effort_(false)
  , dirty_link_transforms_(robot_model_->getRootJoint())
  , dirty_collision_body_transforms_(nullptr)
  , rng_(nullptr)
{
  allocMemory();

  // all transforms are dirty initially
  const int nr_doubles_for_dirty_joint_transforms =
      1 + robot_model_->getJointModelCount() / (sizeof(double) / sizeof(unsigned char));
  memset(dirty_joint_transforms_, 1, sizeof(double) * nr_doubles_for_dirty_joint_transforms);
}

RobotState::RobotState(const RobotState& other) : rng_(nullptr)
{
  robot_model_ = other.robot_model_;
  allocMemory();
  copyFrom(other);
}

RobotState::~RobotState()
{
  clearAttachedBodies();
  free(memory_);
  if (rng_)
    delete rng_;
}

void RobotState::allocMemory()
{
  // memory for the dirty joint transforms
  const int nr_doubles_for_dirty_joint_transforms =
      1 + robot_model_->getJointModelCount() / (sizeof(double) / sizeof(unsigned char));
  const size_t bytes =
      sizeof(Eigen::Affine3d) * (robot_model_->getJointModelCount() + robot_model_->getLinkModelCount() +
                                 robot_model_->getLinkGeometryCount()) +
      sizeof(double) * (robot_model_->getVariableCount() * 3 + nr_doubles_for_dirty_joint_transforms) + 15;
  memory_ = malloc(bytes);

  // make the memory for transforms align at 16 bytes
  variable_joint_transforms_ = reinterpret_cast<Eigen::Affine3d*>(((uintptr_t)memory_ + 15) & ~(uintptr_t)0x0F);
  global_link_transforms_ = variable_joint_transforms_ + robot_model_->getJointModelCount();
  global_collision_body_transforms_ = global_link_transforms_ + robot_model_->getLinkModelCount();
  dirty_joint_transforms_ =
      reinterpret_cast<unsigned char*>(global_collision_body_transforms_ + robot_model_->getLinkGeometryCount());
  position_ = reinterpret_cast<double*>(dirty_joint_transforms_) + nr_doubles_for_dirty_joint_transforms;
  velocity_ = position_ + robot_model_->getVariableCount();
  // acceleration and effort share the memory (not both can be specified)
  effort_ = acceleration_ = velocity_ + robot_model_->getVariableCount();
}

RobotState& RobotState::operator=(const RobotState& other)
{
  if (this != &other)
    copyFrom(other);
  return *this;
}

void RobotState::copyFrom(const RobotState& other)
{
  has_velocity_ = other.has_velocity_;
  has_acceleration_ = other.has_acceleration_;
  has_effort_ = other.has_effort_;

  dirty_collision_body_transforms_ = other.dirty_collision_body_transforms_;
  dirty_link_transforms_ = other.dirty_link_transforms_;

  if (dirty_link_transforms_ == robot_model_->getRootJoint())
  {
    // everything is dirty; no point in copying transforms; copy positions, potentially velocity & acceleration
    memcpy(position_, other.position_, robot_model_->getVariableCount() * sizeof(double) *
                                           (1 + ((has_velocity_ || has_acceleration_ || has_effort_) ? 1 : 0) +
                                            ((has_acceleration_ || has_effort_) ? 1 : 0)));

    // mark all transforms as dirty
    const int nr_doubles_for_dirty_joint_transforms =
        1 + robot_model_->getJointModelCount() / (sizeof(double) / sizeof(unsigned char));
    memset(dirty_joint_transforms_, 1, sizeof(double) * nr_doubles_for_dirty_joint_transforms);
  }
  else
  {
    // copy all the memory; maybe avoid copying velocity and acceleration if possible
    const int nr_doubles_for_dirty_joint_transforms =
        1 + robot_model_->getJointModelCount() / (sizeof(double) / sizeof(unsigned char));
    const size_t bytes =
        sizeof(Eigen::Affine3d) * (robot_model_->getJointModelCount() + robot_model_->getLinkModelCount() +
                                   robot_model_->getLinkGeometryCount()) +
        sizeof(double) *
            (robot_model_->getVariableCount() * (1 + ((has_velocity_ || has_acceleration_ || has_effort_) ? 1 : 0) +
                                                 ((has_acceleration_ || has_effort_) ? 1 : 0)) +
             nr_doubles_for_dirty_joint_transforms);
    memcpy(variable_joint_transforms_, other.variable_joint_transforms_, bytes);
  }

  // copy attached bodies
  clearAttachedBodies();
  for (const auto& attached : other.attached_body_map_)
    attachBody(attached.second->getName(), attached.second->getShapes(), attached.second->getFixedTransforms(),
               attached.second->getTouchLinks(), attached.second->getAttachedLinkName(),
               attached.second->getDetachPosture());
}

bool RobotState::checkJointTransforms(const JointModel* joint) const
{
  if (dirtyJointTransform(joint))
  {
    ROS_WARN_NAMED("robot_state", "Returning dirty joint transforms for joint '%s'", joint->getName().c_str());
    return false;
  }
  return true;
}

bool RobotState::checkLinkTransforms() const
{
  if (dirtyLinkTransforms())
  {
    ROS_WARN_NAMED("robot_state", "Returning dirty link transforms");
    return false;
  }
  return true;
}

bool RobotState::checkCollisionTransforms() const
{
  if (dirtyCollisionBodyTransforms())
  {
    ROS_WARN_NAMED("robot_state", "Returning dirty collision body transforms");
    return false;
  }
  return true;
}

void RobotState::markVelocity()
{
  if (!has_velocity_)
  {
    has_velocity_ = true;
    memset(velocity_, 0, sizeof(double) * robot_model_->getVariableCount());
  }
}

void RobotState::markAcceleration()
{
  if (!has_acceleration_)
  {
    has_acceleration_ = true;
    has_effort_ = false;
    memset(acceleration_, 0, sizeof(double) * robot_model_->getVariableCount());
  }
}

void RobotState::markEffort()
{
  if (!has_effort_)
  {
    has_acceleration_ = false;
    has_effort_ = true;
    memset(effort_, 0, sizeof(double) * robot_model_->getVariableCount());
  }
}

void RobotState::setToRandomPositions()
{
  random_numbers::RandomNumberGenerator& rng = getRandomNumberGenerator();
  robot_model_->getVariableRandomPositions(rng, position_);
  memset(dirty_joint_transforms_, 1, robot_model_->getJointModelCount() * sizeof(unsigned char));
  dirty_link_transforms_ = robot_model_->getRootJoint();
  // mimic values are correctly set in RobotModel
}

void RobotState::setToRandomPositions(const JointModelGroup* group)
{
  // we do not make calls to RobotModel for random number generation because mimic joints
  // could trigger updates outside the state of the group itself
  random_numbers::RandomNumberGenerator& rng = getRandomNumberGenerator();
  setToRandomPositions(group, rng);
}
void RobotState::setToRandomPositions(const JointModelGroup* group, random_numbers::RandomNumberGenerator& rng)
{
  const std::vector<const JointModel*>& joints = group->getActiveJointModels();
  for (auto joint : joints)
    joint->getVariableRandomPositions(rng, position_ + joint->getFirstVariableIndex());
  updateMimicJoints(group);
}

void RobotState::setToRandomPositionsNearBy(const JointModelGroup* group, const RobotState& near,
                                            const std::vector<double>& distances)
{
  // we do not make calls to RobotModel for random number generation because mimic joints
  // could trigger updates outside the state of the group itself
  random_numbers::RandomNumberGenerator& rng = getRandomNumberGenerator();
  const std::vector<const JointModel*>& joints = group->getActiveJointModels();
  assert(distances.size() == joints.size());
  for (std::size_t i = 0; i < joints.size(); ++i)
  {
    const int idx = joints[i]->getFirstVariableIndex();
    joints[i]->getVariableRandomPositionsNearBy(rng, position_ + joints[i]->getFirstVariableIndex(),
                                                near.position_ + idx, distances[i]);
  }
  updateMimicJoints(group);
}

void RobotState::setToRandomPositionsNearBy(const JointModelGroup* group, const RobotState& near, double distance)
{
  // we do not make calls to RobotModel for random number generation because mimic joints
  // could trigger updates outside the state of the group itself
  random_numbers::RandomNumberGenerator& rng = getRandomNumberGenerator();
  const std::vector<const JointModel*>& joints = group->getActiveJointModels();
  for (auto joint : joints)
  {
    const int idx = joint->getFirstVariableIndex();
    joint->getVariableRandomPositionsNearBy(rng, position_ + joint->getFirstVariableIndex(), near.position_ + idx,
                                            distance);
  }
  updateMimicJoints(group);
}

bool RobotState::setToDefaultValues(const JointModelGroup* group, const std::string& name)
{
  std::map<std::string, double> m;
  bool r = group->getVariableDefaultPositions(name, m);  // mimic values are updated
  setVariablePositions(m);
  return r;
}

void RobotState::setToDefaultValues()
{
  robot_model_->getVariableDefaultPositions(position_);  // mimic values are updated
  // set velocity & acceleration to 0
  memset(velocity_, 0, sizeof(double) * 2 * robot_model_->getVariableCount());
  memset(dirty_joint_transforms_, 1, robot_model_->getJointModelCount() * sizeof(unsigned char));
  dirty_link_transforms_ = robot_model_->getRootJoint();
}

void RobotState::setVariablePositions(const double* position)
{
  // assume everything is in order in terms of array lengths (for efficiency reasons)
  memcpy(position_, position, robot_model_->getVariableCount() * sizeof(double));

  // the full state includes mimic joint values, so no need to update mimic here

  // Since all joint values have potentially changed, we will need to recompute all transforms
  memset(dirty_joint_transforms_, 1, robot_model_->getJointModelCount() * sizeof(unsigned char));
  dirty_link_transforms_ = robot_model_->getRootJoint();
}

void RobotState::setVariablePositions(const std::map<std::string, double>& variable_map)
{
  for (const auto& var : variable_map)
  {
    const int index = robot_model_->getVariableIndex(var.first);
    position_[index] = var.second;
    const JointModel* jm = robot_model_->getJointOfVariable(index);
    markDirtyJointTransforms(jm);
    updateMimicJoint(jm);
  }
}

void RobotState::getMissingKeys(const std::map<std::string, double>& variable_map,
                                std::vector<std::string>& missing_variables) const
{
  missing_variables.clear();
  const std::vector<std::string>& nm = robot_model_->getVariableNames();
  for (const auto& name : nm)
    if (variable_map.find(name) == variable_map.end())
      if (robot_model_->getJointOfVariable(name)->getMimic() == nullptr)
        missing_variables.push_back(name);
}

void RobotState::setVariablePositions(const std::map<std::string, double>& variable_map,
                                      std::vector<std::string>& missing_variables)
{
  setVariablePositions(variable_map);
  getMissingKeys(variable_map, missing_variables);
}

void RobotState::setVariablePositions(const std::vector<std::string>& variable_names,
                                      const std::vector<double>& variable_position)
{
  for (std::size_t i = 0; i < variable_names.size(); ++i)
  {
    const int index = robot_model_->getVariableIndex(variable_names[i]);
    position_[index] = variable_position[i];
    const JointModel* jm = robot_model_->getJointOfVariable(index);
    markDirtyJointTransforms(jm);
    updateMimicJoint(jm);
  }
}

void RobotState::setVariableVelocities(const std::map<std::string, double>& variable_map)
{
  markVelocity();
  for (const auto& var : variable_map)
    velocity_[robot_model_->getVariableIndex(var.first)] = var.second;
}

void RobotState::setVariableVelocities(const std::map<std::string, double>& variable_map,
                                       std::vector<std::string>& missing_variables)
{
  setVariableVelocities(variable_map);
  getMissingKeys(variable_map, missing_variables);
}

void RobotState::setVariableVelocities(const std::vector<std::string>& variable_names,
                                       const std::vector<double>& variable_velocity)
{
  markVelocity();
  assert(variable_names.size() == variable_velocity.size());
  for (std::size_t i = 0; i < variable_names.size(); ++i)
    velocity_[robot_model_->getVariableIndex(variable_names[i])] = variable_velocity[i];
}

void RobotState::setVariableAccelerations(const std::map<std::string, double>& variable_map)
{
  markAcceleration();
  for (const auto& var : variable_map)
    acceleration_[robot_model_->getVariableIndex(var.first)] = var.second;
}

void RobotState::setVariableAccelerations(const std::map<std::string, double>& variable_map,
                                          std::vector<std::string>& missing_variables)
{
  setVariableAccelerations(variable_map);
  getMissingKeys(variable_map, missing_variables);
}

void RobotState::setVariableAccelerations(const std::vector<std::string>& variable_names,
                                          const std::vector<double>& variable_acceleration)
{
  markAcceleration();
  assert(variable_names.size() == variable_acceleration.size());
  for (std::size_t i = 0; i < variable_names.size(); ++i)
    acceleration_[robot_model_->getVariableIndex(variable_names[i])] = variable_acceleration[i];
}

void RobotState::setVariableEffort(const std::map<std::string, double>& variable_map)
{
  markEffort();
  for (const auto& var : variable_map)
    acceleration_[robot_model_->getVariableIndex(var.first)] = var.second;
}

void RobotState::setVariableEffort(const std::map<std::string, double>& variable_map,
                                   std::vector<std::string>& missing_variables)
{
  setVariableEffort(variable_map);
  getMissingKeys(variable_map, missing_variables);
}

void RobotState::setVariableEffort(const std::vector<std::string>& variable_names,
                                   const std::vector<double>& variable_effort)
{
  markEffort();
  assert(variable_names.size() == variable_effort.size());
  for (std::size_t i = 0; i < variable_names.size(); ++i)
    effort_[robot_model_->getVariableIndex(variable_names[i])] = variable_effort[i];
}

void RobotState::setJointGroupPositions(const JointModelGroup* group, const double* gstate)
{
  const std::vector<int>& il = group->getVariableIndexList();
  if (group->isContiguousWithinState())
    memcpy(position_ + il[0], gstate, group->getVariableCount() * sizeof(double));
  else
  {
    for (std::size_t i = 0; i < il.size(); ++i)
      position_[il[i]] = gstate[i];
  }
  updateMimicJoints(group);
}

void RobotState::setJointGroupPositions(const JointModelGroup* group, const Eigen::VectorXd& values)
{
  const std::vector<int>& il = group->getVariableIndexList();
  for (std::size_t i = 0; i < il.size(); ++i)
    position_[il[i]] = values(i);
  updateMimicJoints(group);
}

void RobotState::copyJointGroupPositions(const JointModelGroup* group, double* gstate) const
{
  const std::vector<int>& il = group->getVariableIndexList();
  if (group->isContiguousWithinState())
    memcpy(gstate, position_ + il[0], group->getVariableCount() * sizeof(double));
  else
    for (std::size_t i = 0; i < il.size(); ++i)
      gstate[i] = position_[il[i]];
}

void RobotState::copyJointGroupPositions(const JointModelGroup* group, Eigen::VectorXd& values) const
{
  const std::vector<int>& il = group->getVariableIndexList();
  values.resize(il.size());
  for (std::size_t i = 0; i < il.size(); ++i)
    values(i) = position_[il[i]];
}

void RobotState::setJointGroupVelocities(const JointModelGroup* group, const double* gstate)
{
  markVelocity();
  const std::vector<int>& il = group->getVariableIndexList();
  if (group->isContiguousWithinState())
    memcpy(velocity_ + il[0], gstate, group->getVariableCount() * sizeof(double));
  else
  {
    for (std::size_t i = 0; i < il.size(); ++i)
      velocity_[il[i]] = gstate[i];
  }
}

void RobotState::setJointGroupVelocities(const JointModelGroup* group, const Eigen::VectorXd& values)
{
  markVelocity();
  const std::vector<int>& il = group->getVariableIndexList();
  for (std::size_t i = 0; i < il.size(); ++i)
    velocity_[il[i]] = values(i);
}

void RobotState::copyJointGroupVelocities(const JointModelGroup* group, double* gstate) const
{
  const std::vector<int>& il = group->getVariableIndexList();
  if (group->isContiguousWithinState())
    memcpy(gstate, velocity_ + il[0], group->getVariableCount() * sizeof(double));
  else
    for (std::size_t i = 0; i < il.size(); ++i)
      gstate[i] = velocity_[il[i]];
}

void RobotState::copyJointGroupVelocities(const JointModelGroup* group, Eigen::VectorXd& values) const
{
  const std::vector<int>& il = group->getVariableIndexList();
  values.resize(il.size());
  for (std::size_t i = 0; i < il.size(); ++i)
    values(i) = velocity_[il[i]];
}

void RobotState::setJointGroupAccelerations(const JointModelGroup* group, const double* gstate)
{
  markAcceleration();
  const std::vector<int>& il = group->getVariableIndexList();
  if (group->isContiguousWithinState())
    memcpy(acceleration_ + il[0], gstate, group->getVariableCount() * sizeof(double));
  else
  {
    for (std::size_t i = 0; i < il.size(); ++i)
      acceleration_[il[i]] = gstate[i];
  }
}

void RobotState::setJointGroupAccelerations(const JointModelGroup* group, const Eigen::VectorXd& values)
{
  markAcceleration();
  const std::vector<int>& il = group->getVariableIndexList();
  for (std::size_t i = 0; i < il.size(); ++i)
    acceleration_[il[i]] = values(i);
}

void RobotState::copyJointGroupAccelerations(const JointModelGroup* group, double* gstate) const
{
  const std::vector<int>& il = group->getVariableIndexList();
  if (group->isContiguousWithinState())
    memcpy(gstate, acceleration_ + il[0], group->getVariableCount() * sizeof(double));
  else
    for (std::size_t i = 0; i < il.size(); ++i)
      gstate[i] = acceleration_[il[i]];
}

void RobotState::copyJointGroupAccelerations(const JointModelGroup* group, Eigen::VectorXd& values) const
{
  const std::vector<int>& il = group->getVariableIndexList();
  values.resize(il.size());
  for (std::size_t i = 0; i < il.size(); ++i)
    values(i) = acceleration_[il[i]];
}

void RobotState::update(bool force)
{
  // make sure we do everything from scratch if needed
  if (force)
  {
    memset(dirty_joint_transforms_, 1, robot_model_->getJointModelCount() * sizeof(unsigned char));
    dirty_link_transforms_ = robot_model_->getRootJoint();
  }

  // this actually triggers all needed updates
  updateCollisionBodyTransforms();
}

void RobotState::updateCollisionBodyTransforms()
{
  if (dirty_link_transforms_ != nullptr)
    updateLinkTransforms();

  if (dirty_collision_body_transforms_ != nullptr)
  {
    const std::vector<const LinkModel*>& links = dirty_collision_body_transforms_->getDescendantLinkModels();
    dirty_collision_body_transforms_ = nullptr;

    for (auto link : links)
    {
      const EigenSTL::vector_Affine3d& ot = link->getCollisionOriginTransforms();
      const std::vector<int>& ot_id = link->areCollisionOriginTransformsIdentity();
      const int index_co = link->getFirstCollisionBodyTransformIndex();
      const int index_l = link->getLinkIndex();
      for (std::size_t j = 0; j < ot.size(); ++j)
        global_collision_body_transforms_[index_co + j].matrix().noalias() =
            ot_id[j] ? global_link_transforms_[index_l].matrix() :
                       global_link_transforms_[index_l].matrix() * ot[j].matrix();
    }
  }
}

void RobotState::updateLinkTransforms()
{
  if (dirty_link_transforms_ != nullptr)
  {
    updateLinkTransformsInternal(dirty_link_transforms_);
    if (dirty_collision_body_transforms_)
      dirty_collision_body_transforms_ =
          robot_model_->getCommonRoot(dirty_collision_body_transforms_, dirty_link_transforms_);
    else
      dirty_collision_body_transforms_ = dirty_link_transforms_;
    dirty_link_transforms_ = nullptr;
  }
}

void RobotState::updateLinkTransformsInternal(const JointModel* start)
{
  const std::vector<const LinkModel*>& links = start->getDescendantLinkModels();
  if (!links.empty())
  {
    const LinkModel* parent = links[0]->getParentLinkModel();
    if (parent)
    {
      if (links[0]->parentJointIsFixed())
        global_link_transforms_[links[0]->getLinkIndex()].matrix().noalias() =
            global_link_transforms_[parent->getLinkIndex()].matrix() * links[0]->getJointOriginTransform().matrix();
      else
      {
        if (links[0]->jointOriginTransformIsIdentity())
          global_link_transforms_[links[0]->getLinkIndex()].matrix().noalias() =
              global_link_transforms_[parent->getLinkIndex()].matrix() *
              getJointTransform(links[0]->getParentJointModel()).matrix();
        else
          global_link_transforms_[links[0]->getLinkIndex()].matrix().noalias() =
              global_link_transforms_[parent->getLinkIndex()].matrix() * links[0]->getJointOriginTransform().matrix() *
              getJointTransform(links[0]->getParentJointModel()).matrix();
      }
    }
    else
    {
      if (links[0]->jointOriginTransformIsIdentity())
        global_link_transforms_[links[0]->getLinkIndex()] = getJointTransform(links[0]->getParentJointModel());
      else
        global_link_transforms_[links[0]->getLinkIndex()].matrix().noalias() =
            links[0]->getJointOriginTransform().matrix() * getJointTransform(links[0]->getParentJointModel()).matrix();
    }

    // we know the rest of the links have parents
    for (std::size_t i = 1; i < links.size(); ++i)
    {
      if (links[i]->parentJointIsFixed())
        global_link_transforms_[links[i]->getLinkIndex()].matrix().noalias() =
            global_link_transforms_[links[i]->getParentLinkModel()->getLinkIndex()].matrix() *
            links[i]->getJointOriginTransform().matrix();
      else
      {
        if (links[i]->jointOriginTransformIsIdentity())
          global_link_transforms_[links[i]->getLinkIndex()].matrix().noalias() =
              global_link_transforms_[links[i]->getParentLinkModel()->getLinkIndex()].matrix() *
              getJointTransform(links[i]->getParentJointModel()).matrix();
        else
          global_link_transforms_[links[i]->getLinkIndex()].matrix().noalias() =
              global_link_transforms_[links[i]->getParentLinkModel()->getLinkIndex()].matrix() *
              links[i]->getJointOriginTransform().matrix() *
              getJointTransform(links[i]->getParentJointModel()).matrix();
      }
    }
  }

  // update attached bodies tf; these are usually very few, so we update them all
  for (std::map<std::string, AttachedBody*>::const_iterator it = attached_body_map_.begin();
       it != attached_body_map_.end(); ++it)
    it->second->computeTransform(global_link_transforms_[it->second->getAttachedLink()->getLinkIndex()]);
}

void RobotState::updateStateWithLinkAt(const LinkModel* link, const Eigen::Affine3d& transform, bool backward)
{
  updateLinkTransforms();  // no link transforms must be dirty, otherwise the transform we set will be overwritten

  // update the fact that collision body transforms are out of date
  if (dirty_collision_body_transforms_)
    dirty_collision_body_transforms_ =
        robot_model_->getCommonRoot(dirty_collision_body_transforms_, link->getParentJointModel());
  else
    dirty_collision_body_transforms_ = link->getParentJointModel();

  global_link_transforms_[link->getLinkIndex()] = transform;

  // update link transforms for descendant links only (leaving the transform for the current link untouched)
  const std::vector<const JointModel*>& cj = link->getChildJointModels();
  for (auto model : cj)
    updateLinkTransformsInternal(model);

  // if we also need to go backward
  if (backward)
  {
    const LinkModel* parent_link = link;
    const LinkModel* child_link;
    while (parent_link->getParentJointModel()->getParentLinkModel())
    {
      child_link = parent_link;
      parent_link = parent_link->getParentJointModel()->getParentLinkModel();

      // update the transform of the parent
      global_link_transforms_[parent_link->getLinkIndex()] =
          global_link_transforms_[child_link->getLinkIndex()] *
          (child_link->getJointOriginTransform() *
           variable_joint_transforms_[child_link->getParentJointModel()->getJointIndex()])
              .inverse();

      // update link transforms for descendant links only (leaving the transform for the current link untouched)
      // with the exception of the child link we are coming backwards from
      const std::vector<const JointModel*>& cj = parent_link->getChildJointModels();
      for (auto model : cj)
        if (model != child_link->getParentJointModel())
          updateLinkTransformsInternal(model);
    }
    // all collision body transforms are invalid now
    dirty_collision_body_transforms_ = parent_link->getParentJointModel();
  }

  // update attached bodies tf; these are usually very few, so we update them all
  for (std::map<std::string, AttachedBody*>::const_iterator it = attached_body_map_.begin();
       it != attached_body_map_.end(); ++it)
    it->second->computeTransform(global_link_transforms_[it->second->getAttachedLink()->getLinkIndex()]);
}

bool RobotState::satisfiesBounds(double margin) const
{
  const std::vector<const JointModel*>& jm = robot_model_->getActiveJointModels();
  for (auto model : jm)
    if (!satisfiesBounds(model, margin))
      return false;
  return true;
}

bool RobotState::satisfiesBounds(const JointModelGroup* group, double margin) const
{
  const std::vector<const JointModel*>& jm = group->getActiveJointModels();
  for (auto model : jm)
    if (!satisfiesBounds(model, margin))
      return false;
  return true;
}

void RobotState::enforceBounds()
{
  const std::vector<const JointModel*>& jm = robot_model_->getActiveJointModels();
  for (auto model : jm)
    enforceBounds(model);
}

void RobotState::enforceBounds(const JointModelGroup* joint_group)
{
  const std::vector<const JointModel*>& jm = joint_group->getActiveJointModels();
  for (auto model : jm)
    enforceBounds(model);
}

std::pair<double, const JointModel*> RobotState::getMinDistanceToPositionBounds() const
{
  return getMinDistanceToPositionBounds(robot_model_->getActiveJointModels());
}

std::pair<double, const JointModel*> RobotState::getMinDistanceToPositionBounds(const JointModelGroup* group) const
{
  return getMinDistanceToPositionBounds(group->getActiveJointModels());
}

std::pair<double, const JointModel*>
RobotState::getMinDistanceToPositionBounds(const std::vector<const JointModel*>& joints) const
{
  double distance = std::numeric_limits<double>::max();
  const JointModel* index = nullptr;
  for (auto joint : joints)
  {
    if (joint->getType() == JointModel::PLANAR || joint->getType() == JointModel::FLOATING)
      continue;
    if (joint->getType() == JointModel::REVOLUTE)
      if (static_cast<const RevoluteJointModel*>(joint)->isContinuous())
        continue;

    const double* joint_values = getJointPositions(joint);
    const JointModel::Bounds& bounds = joint->getVariableBounds();
    std::vector<double> lower_bounds(bounds.size()), upper_bounds(bounds.size());
    for (std::size_t j = 0; j < bounds.size(); ++j)
    {
      lower_bounds[j] = bounds[j].min_position_;
      upper_bounds[j] = bounds[j].max_position_;
    }
    double new_distance = joint->distance(joint_values, &lower_bounds[0]);
    if (new_distance < distance)
    {
      index = joint;
      distance = new_distance;
    }
    new_distance = joint->distance(joint_values, &upper_bounds[0]);
    if (new_distance < distance)
    {
      index = joint;
      distance = new_distance;
    }
  }
  return std::make_pair(distance, index);
}

bool RobotState::isValidVelocityMove(const RobotState& other, const JointModelGroup* group, double dt) const
{
  const std::vector<const JointModel*>& jm = group->getActiveJointModels();
  for (auto joint_id : jm)
  {
    const int idx = joint_id->getFirstVariableIndex();
    const std::vector<VariableBounds>& bounds = joint_id->getVariableBounds();

    // Check velocity for each joint variable
    for (std::size_t var_id = 0; var_id < joint_id->getVariableCount(); ++var_id)
    {
      const double dtheta = std::abs(*(position_ + idx + var_id) - *(other.getVariablePositions() + idx + var_id));

      if (dtheta > dt * bounds[var_id].max_velocity_)
        return false;
    }
  }

  return true;
}

double RobotState::distance(const RobotState& other, const JointModelGroup* joint_group) const
{
  double d = 0.0;
  const std::vector<const JointModel*>& jm = joint_group->getActiveJointModels();
  for (auto model : jm)
  {
    const int idx = model->getFirstVariableIndex();
    d += model->getDistanceFactor() * model->distance(position_ + idx, other.position_ + idx);
  }
  return d;
}

void RobotState::interpolate(const RobotState& to, double t, RobotState& state) const
{
  robot_model_->interpolate(getVariablePositions(), to.getVariablePositions(), t, state.getVariablePositions());

  memset(state.dirty_joint_transforms_, 1, state.robot_model_->getJointModelCount() * sizeof(unsigned char));
  state.dirty_link_transforms_ = state.robot_model_->getRootJoint();
}

void RobotState::interpolate(const RobotState& to, double t, RobotState& state,
                             const JointModelGroup* joint_group) const
{
  const std::vector<const JointModel*>& jm = joint_group->getActiveJointModels();
  for (auto model : jm)
  {
    const int idx = model->getFirstVariableIndex();
    model->interpolate(position_ + idx, to.position_ + idx, t, state.position_ + idx);
  }
  state.updateMimicJoints(joint_group);
}

void RobotState::setAttachedBodyUpdateCallback(const AttachedBodyCallback& callback)
{
  attached_body_update_callback_ = callback;
}

bool RobotState::hasAttachedBody(const std::string& id) const
{
  return attached_body_map_.find(id) != attached_body_map_.end();
}

const AttachedBody* RobotState::getAttachedBody(const std::string& id) const
{
  auto it = attached_body_map_.find(id);
  if (it == attached_body_map_.end())
  {
<<<<<<< HEAD
    CONSOLE_BRIDGE_logError("Attached body '%s' not found", id.c_str());
    return nullptr;
=======
    ROS_ERROR_NAMED("robot_state", "Attached body '%s' not found", id.c_str());
    return NULL;
>>>>>>> 6bf3d044
  }
  else
    return it->second;
}

void RobotState::attachBody(AttachedBody* attached_body)
{
  attached_body_map_[attached_body->getName()] = attached_body;
  attached_body->computeTransform(getGlobalLinkTransform(attached_body->getAttachedLink()));
  if (attached_body_update_callback_)
    attached_body_update_callback_(attached_body, true);
}

void RobotState::attachBody(const std::string& id, const std::vector<shapes::ShapeConstPtr>& shapes,
                            const EigenSTL::vector_Affine3d& attach_trans, const std::set<std::string>& touch_links,
                            const std::string& link, const trajectory_msgs::JointTrajectory& detach_posture)
{
  const LinkModel* l = robot_model_->getLinkModel(link);
  auto ab = new AttachedBody(l, id, shapes, attach_trans, touch_links, detach_posture);
  attached_body_map_[id] = ab;
  ab->computeTransform(getGlobalLinkTransform(l));
  if (attached_body_update_callback_)
    attached_body_update_callback_(ab, true);
}

void RobotState::getAttachedBodies(std::vector<const AttachedBody*>& attached_bodies) const
{
  attached_bodies.clear();
  attached_bodies.reserve(attached_body_map_.size());
  for (const auto& attached : attached_body_map_)
    attached_bodies.push_back(attached.second);
}

void RobotState::getAttachedBodies(std::vector<const AttachedBody*>& attached_bodies,
                                   const JointModelGroup* group) const
{
  attached_bodies.clear();
  for (const auto& it : attached_body_map_)
    if (group->hasLinkModel(it.second->getAttachedLinkName()))
      attached_bodies.push_back(it.second);
}

void RobotState::getAttachedBodies(std::vector<const AttachedBody*>& attached_bodies, const LinkModel* lm) const
{
  attached_bodies.clear();
  for (const auto& attached : attached_body_map_)
    if (attached.second->getAttachedLink() == lm)
      attached_bodies.push_back(attached.second);
}

void RobotState::clearAttachedBodies()
{
  for (std::map<std::string, AttachedBody*>::const_iterator it = attached_body_map_.begin();
       it != attached_body_map_.end(); ++it)
  {
    if (attached_body_update_callback_)
      attached_body_update_callback_(it->second, false);
    delete it->second;
  }
  attached_body_map_.clear();
}

void RobotState::clearAttachedBodies(const LinkModel* link)
{
  auto it = attached_body_map_.begin();
  while (it != attached_body_map_.end())
  {
    if (it->second->getAttachedLink() != link)
    {
      ++it;
      continue;
    }
    if (attached_body_update_callback_)
      attached_body_update_callback_(it->second, false);
    delete it->second;
    auto del = it++;
    attached_body_map_.erase(del);
  }
}

void RobotState::clearAttachedBodies(const JointModelGroup* group)
{
  auto it = attached_body_map_.begin();
  while (it != attached_body_map_.end())
  {
    if (!group->hasLinkModel(it->second->getAttachedLinkName()))
    {
      ++it;
      continue;
    }
    if (attached_body_update_callback_)
      attached_body_update_callback_(it->second, false);
    delete it->second;
    auto del = it++;
    attached_body_map_.erase(del);
  }
}

bool RobotState::clearAttachedBody(const std::string& id)
{
  auto it = attached_body_map_.find(id);
  if (it != attached_body_map_.end())
  {
    if (attached_body_update_callback_)
      attached_body_update_callback_(it->second, false);
    delete it->second;
    attached_body_map_.erase(it);
    return true;
  }
  else
    return false;
}

const Eigen::Affine3d& RobotState::getFrameTransform(const std::string& id)
{
  updateLinkTransforms();
  return static_cast<const RobotState*>(this)->getFrameTransform(id);
}

const Eigen::Affine3d& RobotState::getFrameTransform(const std::string& id) const
{
  if (!id.empty() && id[0] == '/')
    return getFrameTransform(id.substr(1));
  BOOST_VERIFY(checkLinkTransforms());

  static const Eigen::Affine3d identity_transform = Eigen::Affine3d::Identity();
  if (id.size() + 1 == robot_model_->getModelFrame().size() && '/' + id == robot_model_->getModelFrame())
    return identity_transform;
  if (robot_model_->hasLinkModel(id))
  {
    const LinkModel* lm = robot_model_->getLinkModel(id);
    return global_link_transforms_[lm->getLinkIndex()];
  }
  auto jt = attached_body_map_.find(id);
  if (jt == attached_body_map_.end())
  {
    ROS_ERROR_NAMED("robot_state", "Transform from frame '%s' to frame '%s' is not known "
                                   "('%s' should be a link name or an attached body id).",
                    id.c_str(), robot_model_->getModelFrame().c_str(), id.c_str());
    return identity_transform;
  }
  const EigenSTL::vector_Affine3d& tf = jt->second->getGlobalCollisionBodyTransforms();
  if (tf.empty())
  {
    ROS_ERROR_NAMED("robot_state", "Attached body '%s' has no geometry associated to it. No transform to return.",
                    id.c_str());
    return identity_transform;
  }
  if (tf.size() > 1)
    ROS_DEBUG_NAMED("robot_state", "There are multiple geometries associated to attached body '%s'. "
                                   "Returning the transform for the first one.",
                    id.c_str());
  return tf[0];
}

bool RobotState::knowsFrameTransform(const std::string& id) const
{
  if (!id.empty() && id[0] == '/')
    return knowsFrameTransform(id.substr(1));
  if (robot_model_->hasLinkModel(id))
    return true;
  auto it = attached_body_map_.find(id);
  return it != attached_body_map_.end() && !it->second->getGlobalCollisionBodyTransforms().empty();
}

void RobotState::getRobotMarkers(visualization_msgs::MarkerArray& arr, const std::vector<std::string>& link_names,
                                 const std_msgs::ColorRGBA& color, const std::string& ns, const ros::Duration& dur,
                                 bool include_attached) const
{
  std::size_t cur_num = arr.markers.size();
  getRobotMarkers(arr, link_names, include_attached);
  unsigned int id = cur_num;
  for (std::size_t i = cur_num; i < arr.markers.size(); ++i, ++id)
  {
    arr.markers[i].ns = ns;
    arr.markers[i].id = id;
    arr.markers[i].lifetime = dur;
    arr.markers[i].color = color;
  }
}

void RobotState::getRobotMarkers(visualization_msgs::MarkerArray& arr, const std::vector<std::string>& link_names,
                                 bool include_attached) const
{
  ros::Time tm = ros::Time::now();
  for (const auto& link_name : link_names)
  {
<<<<<<< HEAD
    CONSOLE_BRIDGE_logDebug("Trying to get marker for link '%s'", link_name.c_str());
    const LinkModel* lm = robot_model_->getLinkModel(link_name);
=======
    ROS_DEBUG_NAMED("robot_state", "Trying to get marker for link '%s'", link_names[i].c_str());
    const LinkModel* lm = robot_model_->getLinkModel(link_names[i]);
>>>>>>> 6bf3d044
    if (!lm)
      continue;
    if (include_attached)
      for (const auto& attached : attached_body_map_)
        if (attached.second->getAttachedLink() == lm)
        {
          for (std::size_t j = 0; j < attached.second->getShapes().size(); ++j)
          {
            visualization_msgs::Marker att_mark;
            att_mark.header.frame_id = robot_model_->getModelFrame();
            att_mark.header.stamp = tm;
            if (shapes::constructMarkerFromShape(attached.second->getShapes()[j].get(), att_mark))
            {
              // if the object is invisible (0 volume) we skip it
              if (fabs(att_mark.scale.x * att_mark.scale.y * att_mark.scale.z) < std::numeric_limits<float>::epsilon())
                continue;
              tf::poseEigenToMsg(attached.second->getGlobalCollisionBodyTransforms()[j], att_mark.pose);
              arr.markers.push_back(att_mark);
            }
          }
        }

    if (lm->getShapes().empty())
      continue;

    for (std::size_t j = 0; j < lm->getShapes().size(); ++j)
    {
      visualization_msgs::Marker mark;
      mark.header.frame_id = robot_model_->getModelFrame();
      mark.header.stamp = tm;

      // we prefer using the visual mesh, if a mesh is available and we have one body to render
      const std::string& mesh_resource = lm->getVisualMeshFilename();
      if (mesh_resource.empty() || lm->getShapes().size() > 1)
      {
        if (!shapes::constructMarkerFromShape(lm->getShapes()[j].get(), mark))
          continue;
        // if the object is invisible (0 volume) we skip it
        if (fabs(mark.scale.x * mark.scale.y * mark.scale.z) < std::numeric_limits<float>::epsilon())
          continue;
        tf::poseEigenToMsg(global_collision_body_transforms_[lm->getFirstCollisionBodyTransformIndex() + j], mark.pose);
      }
      else
      {
        mark.type = mark.MESH_RESOURCE;
        mark.mesh_use_embedded_materials = false;
        mark.mesh_resource = mesh_resource;
        const Eigen::Vector3d& mesh_scale = lm->getVisualMeshScale();

        mark.scale.x = mesh_scale[0];
        mark.scale.y = mesh_scale[1];
        mark.scale.z = mesh_scale[2];
        tf::poseEigenToMsg(global_link_transforms_[lm->getLinkIndex()] * lm->getVisualMeshOrigin(), mark.pose);
      }

      arr.markers.push_back(mark);
    }
  }
}

Eigen::MatrixXd RobotState::getJacobian(const JointModelGroup* group,
                                        const Eigen::Vector3d& reference_point_position) const
{
  Eigen::MatrixXd result;
  if (!getJacobian(group, group->getLinkModels().back(), reference_point_position, result, false))
    throw Exception("Unable to compute Jacobian");
  return result;
}

bool RobotState::getJacobian(const JointModelGroup* group, const LinkModel* link,
                             const Eigen::Vector3d& reference_point_position, Eigen::MatrixXd& jacobian,
                             bool use_quaternion_representation) const
{
  BOOST_VERIFY(checkLinkTransforms());

  if (!group->isChain())
  {
    ROS_ERROR_NAMED("robot_state", "The group '%s' is not a chain. Cannot compute Jacobian.", group->getName().c_str());
    return false;
  }

  if (!group->isLinkUpdated(link->getName()))
  {
    ROS_ERROR_NAMED("robot_state", "Link name '%s' does not exist in the chain '%s' or is not a child for this chain",
                    link->getName().c_str(), group->getName().c_str());
    return false;
  }

  const robot_model::JointModel* root_joint_model = group->getJointModels()[0];  // group->getJointRoots()[0];
  const robot_model::LinkModel* root_link_model = root_joint_model->getParentLinkModel();
  Eigen::Affine3d reference_transform =
      root_link_model ? getGlobalLinkTransform(root_link_model).inverse() : Eigen::Affine3d::Identity();
  int rows = use_quaternion_representation ? 7 : 6;
  int columns = group->getVariableCount();
  jacobian = Eigen::MatrixXd::Zero(rows, columns);

  Eigen::Affine3d link_transform = reference_transform * getGlobalLinkTransform(link);
  Eigen::Vector3d point_transform = link_transform * reference_point_position;

  /*
  ROS_DEBUG_NAMED("robot_state", "Point from reference origin expressed in world coordinates: %f %f %f",
           point_transform.x(),
           point_transform.y(),
           point_transform.z());
  */

  Eigen::Vector3d joint_axis;
  Eigen::Affine3d joint_transform;

  while (link)
  {
    /*
    ROS_DEBUG_NAMED("robot_state", "Link: %s, %f %f %f",link_state->getName().c_str(),
             link_state->getGlobalLinkTransform().translation().x(),
             link_state->getGlobalLinkTransform().translation().y(),
             link_state->getGlobalLinkTransform().translation().z());
    ROS_DEBUG_NAMED("robot_state", "Joint: %s",link_state->getParentJointState()->getName().c_str());
    */
    const JointModel* pjm = link->getParentJointModel();
    if (pjm->getVariableCount() > 0)
    {
      unsigned int joint_index = group->getVariableGroupIndex(pjm->getName());
      if (pjm->getType() == robot_model::JointModel::REVOLUTE)
      {
        joint_transform = reference_transform * getGlobalLinkTransform(link);
        joint_axis = joint_transform.rotation() * static_cast<const robot_model::RevoluteJointModel*>(pjm)->getAxis();
        jacobian.block<3, 1>(0, joint_index) =
            jacobian.block<3, 1>(0, joint_index) + joint_axis.cross(point_transform - joint_transform.translation());
        jacobian.block<3, 1>(3, joint_index) = jacobian.block<3, 1>(3, joint_index) + joint_axis;
      }
      else if (pjm->getType() == robot_model::JointModel::PRISMATIC)
      {
        joint_transform = reference_transform * getGlobalLinkTransform(link);
        joint_axis = joint_transform * static_cast<const robot_model::PrismaticJointModel*>(pjm)->getAxis();
        jacobian.block<3, 1>(0, joint_index) = jacobian.block<3, 1>(0, joint_index) + joint_axis;
      }
      else if (pjm->getType() == robot_model::JointModel::PLANAR)
      {
        joint_transform = reference_transform * getGlobalLinkTransform(link);
        joint_axis = joint_transform * Eigen::Vector3d(1.0, 0.0, 0.0);
        jacobian.block<3, 1>(0, joint_index) = jacobian.block<3, 1>(0, joint_index) + joint_axis;
        joint_axis = joint_transform * Eigen::Vector3d(0.0, 1.0, 0.0);
        jacobian.block<3, 1>(0, joint_index + 1) = jacobian.block<3, 1>(0, joint_index + 1) + joint_axis;
        joint_axis = joint_transform * Eigen::Vector3d(0.0, 0.0, 1.0);
        jacobian.block<3, 1>(0, joint_index + 2) = jacobian.block<3, 1>(0, joint_index + 2) +
                                                   joint_axis.cross(point_transform - joint_transform.translation());
        jacobian.block<3, 1>(3, joint_index + 2) = jacobian.block<3, 1>(3, joint_index + 2) + joint_axis;
      }
      else
        ROS_ERROR_NAMED("robot_state", "Unknown type of joint in Jacobian computation");
    }
    if (pjm == root_joint_model)
      break;
    link = pjm->getParentLinkModel();
  }
  if (use_quaternion_representation)
  {  // Quaternion representation
    // From "Advanced Dynamics and Motion Simulation" by Paul Mitiguy
    // d/dt ( [w] ) = 1/2 * [ -x -y -z ]  * [ omega_1 ]
    //        [x]           [  w -z  y ]    [ omega_2 ]
    //        [y]           [  z  w -x ]    [ omega_3 ]
    //        [z]           [ -y  x  w ]
    Eigen::Quaterniond q(link_transform.rotation());
    double w = q.w(), x = q.x(), y = q.y(), z = q.z();
    Eigen::MatrixXd quaternion_update_matrix(4, 3);
    quaternion_update_matrix << -x, -y, -z, w, -z, y, z, w, -x, -y, x, w;
    jacobian.block(3, 0, 4, columns) = 0.5 * quaternion_update_matrix * jacobian.block(3, 0, 3, columns);
  }
  return true;
}

bool RobotState::setFromDiffIK(const JointModelGroup* jmg, const Eigen::VectorXd& twist, const std::string& tip,
                               double dt, const GroupStateValidityCallbackFn& constraint)
{
  Eigen::VectorXd qdot;
  computeVariableVelocity(jmg, qdot, twist, getLinkModel(tip));
  return integrateVariableVelocity(jmg, qdot, dt, constraint);
}

bool RobotState::setFromDiffIK(const JointModelGroup* jmg, const geometry_msgs::Twist& twist, const std::string& tip,
                               double dt, const GroupStateValidityCallbackFn& constraint)
{
  Eigen::Matrix<double, 6, 1> t;
  tf::twistMsgToEigen(twist, t);
  return setFromDiffIK(jmg, t, tip, dt, constraint);
}

void RobotState::computeVariableVelocity(const JointModelGroup* jmg, Eigen::VectorXd& qdot,
                                         const Eigen::VectorXd& twist, const LinkModel* tip) const
{
  // Get the Jacobian of the group at the current configuration
  Eigen::MatrixXd J(6, jmg->getVariableCount());
  Eigen::Vector3d reference_point(0.0, 0.0, 0.0);
  getJacobian(jmg, tip, reference_point, J, false);

  // Rotate the jacobian to the end-effector frame
  Eigen::Affine3d eMb = getGlobalLinkTransform(tip).inverse();
  Eigen::MatrixXd eWb = Eigen::ArrayXXd::Zero(6, 6);
  eWb.block(0, 0, 3, 3) = eMb.matrix().block(0, 0, 3, 3);
  eWb.block(3, 3, 3, 3) = eMb.matrix().block(0, 0, 3, 3);
  J = eWb * J;

  // Do the Jacobian moore-penrose pseudo-inverse
  Eigen::JacobiSVD<Eigen::MatrixXd> svdOfJ(J, Eigen::ComputeThinU | Eigen::ComputeThinV);
  const Eigen::MatrixXd U = svdOfJ.matrixU();
  const Eigen::MatrixXd V = svdOfJ.matrixV();
  const Eigen::VectorXd S = svdOfJ.singularValues();

  Eigen::VectorXd Sinv = S;
  static const double pinvtoler = std::numeric_limits<float>::epsilon();
  double maxsv = 0.0;
  for (std::size_t i = 0; i < static_cast<std::size_t>(S.rows()); ++i)
    if (fabs(S(i)) > maxsv)
      maxsv = fabs(S(i));
  for (std::size_t i = 0; i < static_cast<std::size_t>(S.rows()); ++i)
  {
    // Those singular values smaller than a percentage of the maximum singular value are removed
    if (fabs(S(i)) > maxsv * pinvtoler)
      Sinv(i) = 1.0 / S(i);
    else
      Sinv(i) = 0.0;
  }
  Eigen::MatrixXd Jinv = (V * Sinv.asDiagonal() * U.transpose());

  // Compute joint velocity
  qdot = Jinv * twist;
}

bool RobotState::integrateVariableVelocity(const JointModelGroup* jmg, const Eigen::VectorXd& qdot, double dt,
                                           const GroupStateValidityCallbackFn& constraint)
{
  Eigen::VectorXd q(jmg->getVariableCount());
  copyJointGroupPositions(jmg, q);
  q = q + dt * qdot;
  setJointGroupPositions(jmg, q);
  enforceBounds(jmg);

  if (constraint)
  {
    std::vector<double> values;
    copyJointGroupPositions(jmg, values);
    return constraint(this, jmg, &values[0]);
  }
  else
    return true;
}

bool RobotState::setFromIK(const JointModelGroup* jmg, const geometry_msgs::Pose& pose, unsigned int attempts,
                           double timeout, const GroupStateValidityCallbackFn& constraint,
                           const kinematics::KinematicsQueryOptions& options)
{
  const kinematics::KinematicsBaseConstPtr& solver = jmg->getSolverInstance();
  if (!solver)
  {
    ROS_ERROR_NAMED("robot_state", "No kinematics solver instantiated for group '%s'", jmg->getName().c_str());
    return false;
  }
  return setFromIK(jmg, pose, solver->getTipFrame(), attempts, timeout, constraint, options);
}

bool RobotState::setFromIK(const JointModelGroup* jmg, const geometry_msgs::Pose& pose, const std::string& tip,
                           unsigned int attempts, double timeout, const GroupStateValidityCallbackFn& constraint,
                           const kinematics::KinematicsQueryOptions& options)
{
  Eigen::Affine3d mat;
  tf::poseMsgToEigen(pose, mat);
  static std::vector<double> consistency_limits;
  return setFromIK(jmg, mat, tip, consistency_limits, attempts, timeout, constraint, options);
}

bool RobotState::setFromIK(const JointModelGroup* jmg, const Eigen::Affine3d& pose, unsigned int attempts,
                           double timeout, const GroupStateValidityCallbackFn& constraint,
                           const kinematics::KinematicsQueryOptions& options)
{
  const kinematics::KinematicsBaseConstPtr& solver = jmg->getSolverInstance();
  if (!solver)
  {
    ROS_ERROR_NAMED("robot_state", "No kinematics solver instantiated for group '%s'", jmg->getName().c_str());
    return false;
  }
  static std::vector<double> consistency_limits;
  return setFromIK(jmg, pose, solver->getTipFrame(), consistency_limits, attempts, timeout, constraint, options);
}

bool RobotState::setFromIK(const JointModelGroup* jmg, const Eigen::Affine3d& pose_in, const std::string& tip_in,
                           unsigned int attempts, double timeout, const GroupStateValidityCallbackFn& constraint,
                           const kinematics::KinematicsQueryOptions& options)
{
  static std::vector<double> consistency_limits;
  return setFromIK(jmg, pose_in, tip_in, consistency_limits, attempts, timeout, constraint, options);
}

namespace
{
bool ikCallbackFnAdapter(RobotState* state, const JointModelGroup* group,
                         const GroupStateValidityCallbackFn& constraint, const geometry_msgs::Pose& /*unused*/,
                         const std::vector<double>& ik_sol, moveit_msgs::MoveItErrorCodes& error_code)
{
  const std::vector<unsigned int>& bij = group->getKinematicsSolverJointBijection();
  std::vector<double> solution(bij.size());
  for (std::size_t i = 0; i < bij.size(); ++i)
    solution[bij[i]] = ik_sol[i];
  if (constraint(state, group, &solution[0]))
    error_code.val = moveit_msgs::MoveItErrorCodes::SUCCESS;
  else
    error_code.val = moveit_msgs::MoveItErrorCodes::NO_IK_SOLUTION;
  return true;
}
}

bool RobotState::setToIKSolverFrame(Eigen::Affine3d& pose, const kinematics::KinematicsBaseConstPtr& solver)
{
  return setToIKSolverFrame(pose, solver->getBaseFrame());
}

bool RobotState::setToIKSolverFrame(Eigen::Affine3d& pose, const std::string& ik_frame)
{
  // Bring the pose to the frame of the IK solver
  if (!Transforms::sameFrame(ik_frame, robot_model_->getModelFrame()))
  {
    const LinkModel* lm = getLinkModel((!ik_frame.empty() && ik_frame[0] == '/') ? ik_frame.substr(1) : ik_frame);
    if (!lm)
      return false;
    pose = getGlobalLinkTransform(lm).inverse() * pose;
  }
  return true;
}

bool RobotState::setFromIK(const JointModelGroup* jmg, const Eigen::Affine3d& pose_in, const std::string& tip_in,
                           const std::vector<double>& consistency_limits_in, unsigned int attempts, double timeout,
                           const GroupStateValidityCallbackFn& constraint,
                           const kinematics::KinematicsQueryOptions& options)
{
  // Convert from single pose and tip to vectors
  EigenSTL::vector_Affine3d poses;
  poses.push_back(pose_in);

  std::vector<std::string> tips;
  tips.push_back(tip_in);

  std::vector<std::vector<double> > consistency_limits;
  consistency_limits.push_back(consistency_limits_in);

  return setFromIK(jmg, poses, tips, consistency_limits, attempts, timeout, constraint, options);
}

bool RobotState::setFromIK(const JointModelGroup* jmg, const EigenSTL::vector_Affine3d& poses_in,
                           const std::vector<std::string>& tips_in, unsigned int attempts, double timeout,
                           const GroupStateValidityCallbackFn& constraint,
                           const kinematics::KinematicsQueryOptions& options)
{
  static const std::vector<std::vector<double> > consistency_limits;
  return setFromIK(jmg, poses_in, tips_in, consistency_limits, attempts, timeout, constraint, options);
}

bool RobotState::setFromIK(const JointModelGroup* jmg, const EigenSTL::vector_Affine3d& poses_in,
                           const std::vector<std::string>& tips_in,
                           const std::vector<std::vector<double> >& consistency_limit_sets, unsigned int attempts,
                           double timeout, const GroupStateValidityCallbackFn& constraint,
                           const kinematics::KinematicsQueryOptions& options)
{
  // Error check
  if (poses_in.size() != tips_in.size())
  {
    ROS_ERROR_NAMED("robot_state", "Number of poses must be the same as number of tips");
    return false;
  }

  // Load solver
  const kinematics::KinematicsBaseConstPtr& solver = jmg->getSolverInstance();

  // Check if this jmg has a solver
  bool valid_solver = true;
  if (!solver)
  {
    valid_solver = false;
  }
  // Check if this jmg's IK solver can handle multiple tips (non-chain solver)
  else if (poses_in.size() > 1)
  {
    std::string error_msg;
    if (!solver->supportsGroup(jmg, &error_msg))
    {
      ROS_ERROR_NAMED("robot_state", "Kinematics solver %s does not support joint group %s.  Error: %s",
                      typeid(*solver).name(), jmg->getName().c_str(), error_msg.c_str());
      valid_solver = false;
    }
  }

  if (!valid_solver)
  {
    // Check if there are subgroups that can solve this for us (non-chains)
    if (poses_in.size() > 1)
    {
      // Forward to setFromIKSubgroups() to allow different subgroup IK solvers to work together
      return setFromIKSubgroups(jmg, poses_in, tips_in, consistency_limit_sets, attempts, timeout, constraint, options);
    }
    else
    {
      ROS_ERROR_NAMED("robot_state", "No kinematics solver instantiated for group '%s'", jmg->getName().c_str());
      return false;
    }
  }

  // Check that no, or only one set of consistency limits have been passed in, and choose that one
  std::vector<double> consistency_limits;
  if (consistency_limit_sets.size() > 1)
  {
    ROS_ERROR_NAMED("robot_state", "Invalid number (%d) of sets of consistency limits for a setFromIK request "
                                   "that is being solved by a single IK solver",
                    consistency_limit_sets.size());
    return false;
  }
  else if (consistency_limit_sets.size() == 1)
    consistency_limits = consistency_limit_sets[0];

  const std::vector<std::string>& solver_tip_frames = solver->getTipFrames();

  // Track which possible tips frames we have filled in so far
  std::vector<bool> tip_frames_used(solver_tip_frames.size(), false);

  // Create vector to hold the output frames in the same order as solver_tip_frames
  std::vector<geometry_msgs::Pose> ik_queries(solver_tip_frames.size());

  // Bring each pose to the frame of the IK solver
  for (std::size_t i = 0; i < poses_in.size(); ++i)
  {
    // Make non-const
    Eigen::Affine3d pose = poses_in[i];
    std::string pose_frame = tips_in[i];

    // Remove extra slash
    if (!pose_frame.empty() && pose_frame[0] == '/')
      pose_frame = pose_frame.substr(1);

    // bring the pose to the frame of the IK solver
    if (!setToIKSolverFrame(pose, solver))
      return false;

    // try all of the solver's possible tip frames to see if they uniquely align with any of our passed in pose tip
    // frames
    bool found_valid_frame = false;
    std::size_t solver_tip_id;  // our current index
    for (solver_tip_id = 0; solver_tip_id < solver_tip_frames.size(); ++solver_tip_id)
    {
      // Check if this tip frame is already accounted for
      if (tip_frames_used[solver_tip_id])
        continue;  // already has a pose

      // check if the tip frame can be transformed via fixed transforms to the frame known to the IK solver
      std::string solver_tip_frame = solver_tip_frames[solver_tip_id];

      // remove the frame '/' if there is one, so we can avoid calling Transforms::sameFrame() which may copy strings
      // more often that we need to
      if (!solver_tip_frame.empty() && solver_tip_frame[0] == '/')
        solver_tip_frame = solver_tip_frame.substr(1);

      if (pose_frame != solver_tip_frame)
      {
        if (hasAttachedBody(pose_frame))
        {
          const AttachedBody* ab = getAttachedBody(pose_frame);
          const EigenSTL::vector_Affine3d& ab_trans = ab->getFixedTransforms();
          if (ab_trans.size() != 1)
          {
            ROS_ERROR_NAMED("robot_state", "Cannot use an attached body "
                                           "with multiple geometries as a reference frame.");
            return false;
          }
          pose_frame = ab->getAttachedLinkName();
          pose = pose * ab_trans[0].inverse();
        }
        if (pose_frame != solver_tip_frame)
        {
          const robot_model::LinkModel* lm = getLinkModel(pose_frame);
          if (!lm)
            return false;
          const robot_model::LinkTransformMap& fixed_links = lm->getAssociatedFixedTransforms();
          for (const auto& fixed_link : fixed_links)
            if (Transforms::sameFrame(fixed_link.first->getName(), solver_tip_frame))
            {
              pose_frame = solver_tip_frame;
              pose = pose * fixed_link.second;
              break;
            }
        }

      }  // end if pose_frame

      // Check if this pose frame works
      if (pose_frame == solver_tip_frame)
      {
        found_valid_frame = true;
        break;
      }

    }  // end for solver_tip_frames

    // Make sure one of the tip frames worked
    if (!found_valid_frame)
    {
      ROS_ERROR_NAMED("robot_state", "Cannot compute IK for query %u pose reference frame '%s'", i, pose_frame.c_str());
      // Debug available tip frames
      std::stringstream ss;
      for (solver_tip_id = 0; solver_tip_id < solver_tip_frames.size(); ++solver_tip_id)
        ss << solver_tip_frames[solver_tip_id] << ", ";
      ROS_ERROR_NAMED("robot_state", "Available tip frames: [%s]", ss.str().c_str());
      return false;
    }

    // Remove that tip from the list of available tip frames because each can only have one pose
    tip_frames_used[solver_tip_id] = true;

    // Convert Eigen pose to geometry_msgs pose
    geometry_msgs::Pose ik_query;
    tf::poseEigenToMsg(pose, ik_query);

    // Save into vectors
    ik_queries[solver_tip_id] = ik_query;
  }  // end for poses_in

  // Create poses for all remaining tips a solver expects, even if not passed into this function
  for (std::size_t solver_tip_id = 0; solver_tip_id < solver_tip_frames.size(); ++solver_tip_id)
  {
    // Check if this tip frame is already accounted for
    if (tip_frames_used[solver_tip_id])
      continue;  // already has a pose

    // Process this tip
    std::string solver_tip_frame = solver_tip_frames[solver_tip_id];

    // remove the frame '/' if there is one, so we can avoid calling Transforms::sameFrame() which may copy strings more
    // often that we need to
    if (!solver_tip_frame.empty() && solver_tip_frame[0] == '/')
      solver_tip_frame = solver_tip_frame.substr(1);

    // Get the pose of a different EE tip link
    Eigen::Affine3d current_pose = getGlobalLinkTransform(solver_tip_frame);

    // bring the pose to the frame of the IK solver
    if (!setToIKSolverFrame(current_pose, solver))
      return false;

    // Convert Eigen pose to geometry_msgs pose
    geometry_msgs::Pose ik_query;
    tf::poseEigenToMsg(current_pose, ik_query);

    // Save into vectors - but this needs to be ordered in the same order as the IK solver expects its tip frames
    ik_queries[solver_tip_id] = ik_query;

    // Remove that tip from the list of available tip frames because each can only have one pose
    tip_frames_used[solver_tip_id] = true;
  }

  // if no timeout has been specified, use the default one
  if (timeout < std::numeric_limits<double>::epsilon())
    timeout = jmg->getDefaultIKTimeout();

  if (attempts == 0)
    attempts = jmg->getDefaultIKAttempts();

  // set callback function
  kinematics::KinematicsBase::IKCallbackFn ik_callback_fn;
  if (constraint)
    ik_callback_fn = boost::bind(&ikCallbackFnAdapter, this, jmg, constraint, _1, _2, _3);

  // Bijection
  const std::vector<unsigned int>& bij = jmg->getKinematicsSolverJointBijection();

  bool first_seed = true;
  std::vector<double> initial_values;
  for (unsigned int st = 0; st < attempts; ++st)
  {
    std::vector<double> seed(bij.size());

    // the first seed is the current robot state joint values
    if (first_seed)
    {
      first_seed = false;
      copyJointGroupPositions(jmg, initial_values);
      for (std::size_t i = 0; i < bij.size(); ++i)
        seed[i] = initial_values[bij[i]];
    }
    else
    {
      ROS_DEBUG_NAMED("robot_state", "Rerunning IK solver with random joint positions");

      // sample a random seed
      random_numbers::RandomNumberGenerator& rng = getRandomNumberGenerator();
      std::vector<double> random_values;
      jmg->getVariableRandomPositions(rng, random_values);
      for (std::size_t i = 0; i < bij.size(); ++i)
        seed[i] = random_values[bij[i]];

      if (options.lock_redundant_joints)
      {
        std::vector<unsigned int> red_joints;
        solver->getRedundantJoints(red_joints);
        copyJointGroupPositions(jmg, initial_values);
        for (unsigned int red_joint : red_joints)
          seed[red_joint] = initial_values[bij[red_joint]];
      }
    }

    // compute the IK solution
    std::vector<double> ik_sol;
    moveit_msgs::MoveItErrorCodes error;

    if (solver->searchPositionIK(ik_queries, seed, timeout, consistency_limits, ik_sol, ik_callback_fn, error, options,
                                 this))
    {
      std::vector<double> solution(bij.size());
      for (std::size_t i = 0; i < bij.size(); ++i)
        solution[bij[i]] = ik_sol[i];
      setJointGroupPositions(jmg, solution);
      return true;
    }
  }
  return false;
}

bool RobotState::setFromIKSubgroups(const JointModelGroup* jmg, const EigenSTL::vector_Affine3d& poses_in,
                                    const std::vector<std::string>& tips_in,
                                    const std::vector<std::vector<double> >& consistency_limits, unsigned int attempts,
                                    double timeout, const GroupStateValidityCallbackFn& constraint,
                                    const kinematics::KinematicsQueryOptions& options)
{
  // Assume we have already ran setFromIK() and those checks

  // Get containing subgroups
  std::vector<const JointModelGroup*> sub_groups;
  jmg->getSubgroups(sub_groups);

  // Error check
  if (poses_in.size() != sub_groups.size())
  {
    ROS_ERROR_NAMED("robot_state", "Number of poses (%u) must be the same as number of sub-groups (%u)",
                    poses_in.size(), sub_groups.size());
    return false;
  }

  if (tips_in.size() != sub_groups.size())
  {
    ROS_ERROR_NAMED("robot_state", "Number of tip names (%u) must be same as number of sub-groups (%u)", tips_in.size(),
                    sub_groups.size());
    return false;
  }

  if (!consistency_limits.empty() && consistency_limits.size() != sub_groups.size())
  {
    ROS_ERROR_NAMED("robot_state", "Number of consistency limit vectors must be the same as number of sub-groups");
    return false;
  }

  for (std::size_t i = 0; i < consistency_limits.size(); ++i)
  {
    if (consistency_limits[i].size() != sub_groups[i]->getVariableCount())
    {
      ROS_ERROR_NAMED("robot_state", "Number of joints in consistency_limits is %zu but it should be should be %u", i,
                      sub_groups[i]->getVariableCount());
      return false;
    }
  }

  // Populate list of kin solvers for the various subgroups
  std::vector<kinematics::KinematicsBaseConstPtr> solvers;
  for (std::size_t i = 0; i < poses_in.size(); ++i)
  {
    kinematics::KinematicsBaseConstPtr solver = sub_groups[i]->getSolverInstance();
    if (!solver)
    {
      ROS_ERROR_NAMED("robot_state", "Could not find solver for group '%s'", sub_groups[i]->getName().c_str());
      return false;
    }
    solvers.push_back(solver);
  }

  // Make non-const versions
  EigenSTL::vector_Affine3d transformed_poses = poses_in;
  std::vector<std::string> pose_frames = tips_in;

  // Each each pose's tip frame naming
  for (std::size_t i = 0; i < poses_in.size(); ++i)
  {
    Eigen::Affine3d& pose = transformed_poses[i];
    std::string& pose_frame = pose_frames[i];

    // bring the pose to the frame of the IK solver
    if (!setToIKSolverFrame(pose, solvers[i]))
      return false;

    // see if the tip frame can be transformed via fixed transforms to the frame known to the IK solver
    std::string solver_tip_frame = solvers[i]->getTipFrame();

    // remove the frame '/' if there is one, so we can avoid calling Transforms::sameFrame() which may copy strings more
    // often that we need to
    if (!solver_tip_frame.empty() && solver_tip_frame[0] == '/')
      solver_tip_frame = solver_tip_frame.substr(1);

    if (pose_frame != solver_tip_frame)
    {
      if (hasAttachedBody(pose_frame))
      {
        const AttachedBody* ab = getAttachedBody(pose_frame);
        const EigenSTL::vector_Affine3d& ab_trans = ab->getFixedTransforms();
        if (ab_trans.size() != 1)
        {
          ROS_ERROR_NAMED("robot_state", "Cannot use an attached body with multiple geometries as a reference frame.");
          return false;
        }
        pose_frame = ab->getAttachedLinkName();
        pose = pose * ab_trans[0].inverse();
      }
      if (pose_frame != solver_tip_frame)
      {
        const robot_model::LinkModel* lm = getLinkModel(pose_frame);
        if (!lm)
          return false;
        const robot_model::LinkTransformMap& fixed_links = lm->getAssociatedFixedTransforms();
        for (const auto& fixed_link : fixed_links)
          if (fixed_link.first->getName() == solver_tip_frame)
          {
            pose_frame = solver_tip_frame;
            pose = pose * fixed_link.second;
            break;
          }
      }
    }

    if (pose_frame != solver_tip_frame)
    {
      ROS_ERROR_NAMED("robot_state", "Cannot compute IK for query pose reference frame '%s', desired: '%s'",
                      pose_frame.c_str(), solver_tip_frame.c_str());
      return false;
    }
  }

  // Convert Eigen poses to geometry_msg format
  std::vector<geometry_msgs::Pose> ik_queries(poses_in.size());
  kinematics::KinematicsBase::IKCallbackFn ik_callback_fn;
  if (constraint)
    ik_callback_fn = boost::bind(&ikCallbackFnAdapter, this, jmg, constraint, _1, _2, _3);

  for (std::size_t i = 0; i < transformed_poses.size(); ++i)
  {
    Eigen::Quaterniond quat(transformed_poses[i].rotation());
    Eigen::Vector3d point(transformed_poses[i].translation());
    ik_queries[i].position.x = point.x();
    ik_queries[i].position.y = point.y();
    ik_queries[i].position.z = point.z();
    ik_queries[i].orientation.x = quat.x();
    ik_queries[i].orientation.y = quat.y();
    ik_queries[i].orientation.z = quat.z();
    ik_queries[i].orientation.w = quat.w();
  }

  if (attempts == 0)
    attempts = jmg->getDefaultIKAttempts();

  // if no timeout has been specified, use the default one
  if (timeout < std::numeric_limits<double>::epsilon())
    timeout = jmg->getDefaultIKTimeout();

  bool first_seed = true;
  for (unsigned int st = 0; st < attempts; ++st)
  {
    bool found_solution = true;
    for (std::size_t sg = 0; sg < sub_groups.size(); ++sg)
    {
      const std::vector<unsigned int>& bij = sub_groups[sg]->getKinematicsSolverJointBijection();
      std::vector<double> seed(bij.size());
      // the first seed is the initial state
      if (first_seed)
      {
        std::vector<double> initial_values;
        copyJointGroupPositions(sub_groups[sg], initial_values);
        for (std::size_t i = 0; i < bij.size(); ++i)
          seed[i] = initial_values[bij[i]];
      }
      else
      {
        // sample a random seed
        random_numbers::RandomNumberGenerator& rng = getRandomNumberGenerator();
        std::vector<double> random_values;
        sub_groups[sg]->getVariableRandomPositions(rng, random_values);
        for (std::size_t i = 0; i < bij.size(); ++i)
          seed[i] = random_values[bij[i]];
      }

      // compute the IK solution
      std::vector<double> ik_sol;
      moveit_msgs::MoveItErrorCodes error;
      const std::vector<double>& climits = consistency_limits.empty() ? std::vector<double>() : consistency_limits[sg];
      if (solvers[sg]->searchPositionIK(ik_queries[sg], seed, timeout, climits, ik_sol, error))
      {
        std::vector<double> solution(bij.size());
        for (std::size_t i = 0; i < bij.size(); ++i)
          solution[bij[i]] = ik_sol[i];
        setJointGroupPositions(sub_groups[sg], solution);
      }
      else
      {
        found_solution = false;
        break;
      }
      ROS_DEBUG_NAMED("robot_state", "IK attempt: %d of %d", st, attempts);
    }
    if (found_solution)
    {
      std::vector<double> full_solution;
      copyJointGroupPositions(jmg, full_solution);
      if (constraint ? constraint(this, jmg, &full_solution[0]) : true)
      {
        ROS_DEBUG_NAMED("robot_state", "Found IK solution");
        return true;
      }
    }
  }
  return false;
}

double RobotState::computeCartesianPath(const JointModelGroup* group, std::vector<RobotStatePtr>& traj,
                                        const LinkModel* link, const Eigen::Vector3d& direction,
                                        bool global_reference_frame, double distance, double max_step,
                                        const JumpThreshold& jump_threshold,
                                        const GroupStateValidityCallbackFn& validCallback,
                                        const kinematics::KinematicsQueryOptions& options)
{
  // this is the Cartesian pose we start from, and have to move in the direction indicated
  const Eigen::Affine3d& start_pose = getGlobalLinkTransform(link);

  // the direction can be in the local reference frame (in which case we rotate it)
  const Eigen::Vector3d rotated_direction = global_reference_frame ? direction : start_pose.rotation() * direction;

  // The target pose is built by applying a translation to the start pose for the desired direction and distance
  Eigen::Affine3d target_pose = start_pose;
  target_pose.translation() += rotated_direction * distance;

  // call computeCartesianPath for the computed target pose in the global reference frame
  return (distance *
          computeCartesianPath(group, traj, link, target_pose, true, max_step, jump_threshold, validCallback, options));
}

double RobotState::computeCartesianPath(const JointModelGroup* group, std::vector<RobotStatePtr>& traj,
                                        const LinkModel* link, const Eigen::Affine3d& target,
                                        bool global_reference_frame, double max_step,
                                        const JumpThreshold& jump_threshold,
                                        const GroupStateValidityCallbackFn& validCallback,
                                        const kinematics::KinematicsQueryOptions& options)
{
  const std::vector<const JointModel*>& cjnt = group->getContinuousJointModels();
  // make sure that continuous joints wrap
  for (auto model : cjnt)
    enforceBounds(model);

  // this is the Cartesian pose we start from, and we move in the direction indicated
  Eigen::Affine3d start_pose = getGlobalLinkTransform(link);

  // the target can be in the local reference frame (in which case we rotate it)
  Eigen::Affine3d rotated_target = global_reference_frame ? target : start_pose * target;

  Eigen::Quaterniond start_quaternion(start_pose.rotation());
  Eigen::Quaterniond target_quaternion(rotated_target.rotation());
  double distance = start_quaternion.dot(target_quaternion);
  if (distance < 0)  // need to bring quaternions to same half sphere?
  {
    target_quaternion.w() = -target_quaternion.w();
    target_quaternion.x() = -target_quaternion.x();
    target_quaternion.y() = -target_quaternion.y();
    target_quaternion.z() = -target_quaternion.z();
  }

  // decide how many steps we will need for this trajectory
  // TODO: use separate max_step arguments for translational and rotational motion
  distance = std::max((rotated_target.translation() - start_pose.translation()).norm(),
                      std::acos(start_quaternion.dot(target_quaternion)));

  // If we are testing for relative jumps, we always want at least MIN_STEPS_FOR_JUMP_THRESH steps
  unsigned int steps = floor(distance / max_step) + 1;
  if (jump_threshold.factor > 0 && steps < MIN_STEPS_FOR_JUMP_THRESH)
    steps = MIN_STEPS_FOR_JUMP_THRESH;

  traj.clear();
  traj.push_back(RobotStatePtr(new RobotState(*this)));

  double last_valid_percentage = 0.0;
  for (unsigned int i = 1; i <= steps; ++i)
  {
    double percentage = (double)i / (double)steps;

    Eigen::Affine3d pose(start_quaternion.slerp(percentage, target_quaternion));
    pose.translation() = percentage * rotated_target.translation() + (1 - percentage) * start_pose.translation();

    if (setFromIK(group, pose, link->getName(), 1, 0.0, validCallback, options))
    {
      traj.push_back(RobotStatePtr(new RobotState(*this)));
    }
    else
      break;
    last_valid_percentage = percentage;
  }

  last_valid_percentage *= testJointSpaceJump(group, traj, jump_threshold);

  return last_valid_percentage;
}

double RobotState::computeCartesianPath(const JointModelGroup* group, std::vector<RobotStatePtr>& traj,
                                        const LinkModel* link, const EigenSTL::vector_Affine3d& waypoints,
                                        bool global_reference_frame, double max_step,
                                        const JumpThreshold& jump_threshold,
                                        const GroupStateValidityCallbackFn& validCallback,
                                        const kinematics::KinematicsQueryOptions& options)
{
  double percentage_solved = 0.0;
  for (std::size_t i = 0; i < waypoints.size(); ++i)
  {
    // Don't test joint space jumps for every waypoint, test them later on the whole trajectory.
    static const double no_joint_space_jump_test = 0.0;
    std::vector<RobotStatePtr> waypoint_traj;
    double wp_percentage_solved = computeCartesianPath(group, waypoint_traj, link, waypoints[i], global_reference_frame,
                                                       max_step, no_joint_space_jump_test, validCallback, options);
    if (fabs(wp_percentage_solved - 1.0) < std::numeric_limits<double>::epsilon())
    {
      percentage_solved = (double)(i + 1) / (double)waypoints.size();
      auto start = waypoint_traj.begin();
      if (i > 0 && !waypoint_traj.empty())
        std::advance(start, 1);
      traj.insert(traj.end(), start, waypoint_traj.end());
    }
    else
    {
      percentage_solved += wp_percentage_solved / (double)waypoints.size();
      auto start = waypoint_traj.begin();
      if (i > 0 && !waypoint_traj.empty())
        std::advance(start, 1);
      traj.insert(traj.end(), start, waypoint_traj.end());
      break;
    }
  }

  percentage_solved *= testJointSpaceJump(group, traj, jump_threshold);

  return percentage_solved;
}

double RobotState::testJointSpaceJump(const JointModelGroup* group, std::vector<RobotStatePtr>& traj,
                                      const JumpThreshold& jump_threshold)
{
  if (jump_threshold.factor > 0.0 && traj.size() > 1)
    return testRelativeJointSpaceJump(group, traj, jump_threshold.factor);

  if (jump_threshold.prismatic > 0.0 || jump_threshold.revolute > 0.0)
    return testAbsoluteJointSpaceJump(group, traj, jump_threshold.revolute, jump_threshold.prismatic);

  return 1.0;
}

double RobotState::testRelativeJointSpaceJump(const JointModelGroup* group, std::vector<RobotStatePtr>& traj,
                                              double jump_threshold_factor)
{
  if (traj.size() < MIN_STEPS_FOR_JUMP_THRESH)
  {
    ROS_WARN_NAMED("robot_state", "The computed trajectory is too short to detect jumps in joint-space "
                                  "Need at least %zu steps, only got %zu. Try a lower max_step.",
                   MIN_STEPS_FOR_JUMP_THRESH, traj.size());
  }

  std::vector<double> dist_vector;
  dist_vector.reserve(traj.size() - 1);
  double total_dist = 0.0;
  for (std::size_t i = 1; i < traj.size(); ++i)
  {
    double dist_prev_point = traj[i]->distance(*traj[i - 1], group);
    dist_vector.push_back(dist_prev_point);
    total_dist += dist_prev_point;
  }

  double percentage = 1.0;
  // compute the average distance between the states we looked at
  double thres = jump_threshold_factor * (total_dist / (double)dist_vector.size());
  for (std::size_t i = 0; i < dist_vector.size(); ++i)
    if (dist_vector[i] > thres)
    {
      ROS_DEBUG_NAMED("robot_state", "Truncating Cartesian path due to detected jump in joint-space distance");
      percentage = (double)(i + 1) / (double)(traj.size());
      traj.resize(i + 1);
      break;
    }

  return percentage;
}

double RobotState::testAbsoluteJointSpaceJump(const JointModelGroup* group, std::vector<RobotStatePtr>& traj,
                                              double revolute_threshold, double prismatic_threshold)
{
  bool test_revolute = revolute_threshold > 0;
  bool test_prismatic = revolute_threshold > 0;
  bool still_valid = true;
  const std::vector<const JointModel*>& joints = group->getActiveJointModels();
  for (std::size_t traj_ix = 0, ix_end = traj.size() - 1; traj_ix != ix_end; ++traj_ix)
  {
    for (auto& joint : joints)
    {
      if ((joint->getType() != JointModel::PRISMATIC) && (joint->getType() != JointModel::REVOLUTE))
      {
        ROS_WARN_NAMED("robot_state", "Joint %s is of unsupported type %s. \n"
                                      "testAbsoluteJointSpaceJump only supports prismatic and revolute joints.",
                       joint->getName().c_str(), joint->getTypeName().c_str());
      }

      double distance = traj[traj_ix]->distance(*traj[traj_ix + 1], joint);
      if ((test_revolute && joint->getType() == JointModel::REVOLUTE && distance > revolute_threshold) ||
          (test_prismatic && joint->getType() == JointModel::PRISMATIC && distance > prismatic_threshold))
      {
        double limit = joint->getType() == JointModel::REVOLUTE ? revolute_threshold : prismatic_threshold;
        ROS_DEBUG_NAMED("robot_state", "Truncating Cartesian path due to detected jump of %.4f > %.4f in joint %s",
                        distance, limit, joint->getName().c_str());
        still_valid = false;
        break;
      }
    }

    if (!still_valid)
    {
      double percentage = (double)(traj_ix + 1) / (double)(traj.size());
      traj.resize(traj_ix + 1);
      return percentage;
    }
  }
  return 1.0;
}

void RobotState::computeAABB(std::vector<double>& aabb) const
{
  BOOST_VERIFY(checkLinkTransforms());

  core::AABB bounding_box;
  std::vector<const LinkModel*> links = robot_model_->getLinkModelsWithCollisionGeometry();
  for (auto& link : links)
  {
    Eigen::Affine3d transform = getGlobalLinkTransform(link);  // intentional copy, we will translate
    const Eigen::Vector3d& extents = link->getShapeExtentsAtOrigin();
    transform.translate(link->getCenteredBoundingBoxOffset());
    bounding_box.extendWithTransformedBox(transform, extents);
  }
  for (const auto& attached : attached_body_map_)
  {
    const EigenSTL::vector_Affine3d& transforms = attached.second->getGlobalCollisionBodyTransforms();
    const std::vector<shapes::ShapeConstPtr>& shapes = attached.second->getShapes();
    for (std::size_t i = 0; i < transforms.size(); ++i)
    {
      Eigen::Vector3d extents = shapes::computeShapeExtents(shapes[i].get());
      bounding_box.extendWithTransformedBox(transforms[i], extents);
    }
  }

  aabb.clear();
  aabb.resize(6, 0.0);
  if (!bounding_box.isEmpty())
  {
    // The following is a shorthand for something like:
    // aabb[0, 2, 4] = bounding_box.min(); aabb[1, 3, 5] = bounding_box.max();
    Eigen::Map<Eigen::VectorXd, Eigen::Unaligned, Eigen::InnerStride<2> >(aabb.data(), 3) = bounding_box.min();
    Eigen::Map<Eigen::VectorXd, Eigen::Unaligned, Eigen::InnerStride<2> >(aabb.data() + 1, 3) = bounding_box.max();
  }
}

void RobotState::printStatePositions(std::ostream& out) const
{
  const std::vector<std::string>& nm = robot_model_->getVariableNames();
  for (std::size_t i = 0; i < nm.size(); ++i)
    out << nm[i] << "=" << position_[i] << std::endl;
}

void RobotState::printDirtyInfo(std::ostream& out) const
{
  out << "  * Dirty Joint Transforms: " << std::endl;
  const std::vector<const JointModel*>& jm = robot_model_->getJointModels();
  for (auto model : jm)
    if (model->getVariableCount() > 0 && dirtyJointTransform(model))
      out << "    " << model->getName() << std::endl;
  out << "  * Dirty Link Transforms: " << (dirty_link_transforms_ ? dirty_link_transforms_->getName() : "NULL")
      << std::endl;
  out << "  * Dirty Collision Body Transforms: "
      << (dirty_collision_body_transforms_ ? dirty_collision_body_transforms_->getName() : "NULL") << std::endl;
}

void RobotState::printStateInfo(std::ostream& out) const
{
  out << "Robot State @" << this << std::endl;

  std::size_t n = robot_model_->getVariableCount();
  if (position_)
  {
    out << "  * Position: ";
    for (std::size_t i = 0; i < n; ++i)
      out << position_[i] << " ";
    out << std::endl;
  }
  else
    out << "  * Position: NULL" << std::endl;

  if (velocity_)
  {
    out << "  * Velocity: ";
    for (std::size_t i = 0; i < n; ++i)
      out << velocity_[i] << " ";
    out << std::endl;
  }
  else
    out << "  * Velocity: NULL" << std::endl;

  if (acceleration_)
  {
    out << "  * Acceleration: ";
    for (std::size_t i = 0; i < n; ++i)
      out << acceleration_[i] << " ";
    out << std::endl;
  }
  else
    out << "  * Acceleration: NULL" << std::endl;

  out << "  * Dirty Link Transforms: " << (dirty_link_transforms_ ? dirty_link_transforms_->getName() : "NULL")
      << std::endl;
  out << "  * Dirty Collision Body Transforms: "
      << (dirty_collision_body_transforms_ ? dirty_collision_body_transforms_->getName() : "NULL") << std::endl;

  printTransforms(out);
}

void RobotState::printTransform(const Eigen::Affine3d& transform, std::ostream& out) const
{
  Eigen::Quaterniond q(transform.rotation());
  out << "T.xyz = [" << transform.translation().x() << ", " << transform.translation().y() << ", "
      << transform.translation().z() << "], Q.xyzw = [" << q.x() << ", " << q.y() << ", " << q.z() << ", " << q.w()
      << "]" << std::endl;
}

void RobotState::printTransforms(std::ostream& out) const
{
  if (!variable_joint_transforms_)
  {
    out << "No transforms computed" << std::endl;
    return;
  }

  out << "Joint transforms:" << std::endl;
  const std::vector<const JointModel*>& jm = robot_model_->getJointModels();
  for (auto model : jm)
  {
    out << "  " << model->getName();
    const int idx = model->getJointIndex();
    if (dirty_joint_transforms_[idx])
      out << " [dirty]";
    out << ": ";
    printTransform(variable_joint_transforms_[idx], out);
  }

  out << "Link poses:" << std::endl;
  const std::vector<const LinkModel*>& lm = robot_model_->getLinkModels();
  for (auto model : lm)
  {
    out << "  " << model->getName() << ": ";
    printTransform(global_link_transforms_[model->getLinkIndex()], out);
  }
}

std::string RobotState::getStateTreeString(const std::string& prefix) const
{
  std::stringstream ss;
  ss << "ROBOT: " << robot_model_->getName() << std::endl;
  getStateTreeJointString(ss, robot_model_->getRootJoint(), "   ", true);
  return ss.str();
}

namespace
{
void getPoseString(std::ostream& ss, const Eigen::Affine3d& pose, const std::string& pfx)
{
  ss.precision(3);
  for (int y = 0; y < 4; ++y)
  {
    ss << pfx;
    for (int x = 0; x < 4; ++x)
    {
      ss << std::setw(8) << pose(y, x) << " ";
    }
    ss << std::endl;
  }
}
}

void RobotState::getStateTreeJointString(std::ostream& ss, const JointModel* jm, const std::string& pfx0,
                                         bool last) const
{
  std::string pfx = pfx0 + "+--";

  ss << pfx << "Joint: " << jm->getName() << std::endl;

  pfx = pfx0 + (last ? "   " : "|  ");

  for (std::size_t i = 0; i < jm->getVariableCount(); ++i)
  {
    ss.precision(3);
    ss << pfx << jm->getVariableNames()[i] << std::setw(12) << position_[jm->getFirstVariableIndex() + i] << std::endl;
  }

  const LinkModel* lm = jm->getChildLinkModel();

  ss << pfx << "Link: " << lm->getName() << std::endl;
  getPoseString(ss, lm->getJointOriginTransform(), pfx + "joint_origin:");
  if (variable_joint_transforms_)
  {
    getPoseString(ss, variable_joint_transforms_[jm->getJointIndex()], pfx + "joint_variable:");
    getPoseString(ss, global_link_transforms_[lm->getLinkIndex()], pfx + "link_global:");
  }

  for (auto it = lm->getChildJointModels().begin(); it != lm->getChildJointModels().end(); ++it)
    getStateTreeJointString(ss, *it, pfx, it + 1 == lm->getChildJointModels().end());
}

std::ostream& operator<<(std::ostream& out, const RobotState& s)
{
  s.printStateInfo(out);
  return out;
}

}  // end of namespace core
}  // end of namespace moveit<|MERGE_RESOLUTION|>--- conflicted
+++ resolved
@@ -843,13 +843,8 @@
   auto it = attached_body_map_.find(id);
   if (it == attached_body_map_.end())
   {
-<<<<<<< HEAD
-    CONSOLE_BRIDGE_logError("Attached body '%s' not found", id.c_str());
+    ROS_ERROR_NAMED("robot_state", "Attached body '%s' not found", id.c_str());
     return nullptr;
-=======
-    ROS_ERROR_NAMED("robot_state", "Attached body '%s' not found", id.c_str());
-    return NULL;
->>>>>>> 6bf3d044
   }
   else
     return it->second;
@@ -1037,13 +1032,8 @@
   ros::Time tm = ros::Time::now();
   for (const auto& link_name : link_names)
   {
-<<<<<<< HEAD
-    CONSOLE_BRIDGE_logDebug("Trying to get marker for link '%s'", link_name.c_str());
+    ROS_DEBUG_NAMED("robot_state", "Trying to get marker for link '%s'", link_name.c_str());
     const LinkModel* lm = robot_model_->getLinkModel(link_name);
-=======
-    ROS_DEBUG_NAMED("robot_state", "Trying to get marker for link '%s'", link_names[i].c_str());
-    const LinkModel* lm = robot_model_->getLinkModel(link_names[i]);
->>>>>>> 6bf3d044
     if (!lm)
       continue;
     if (include_attached)
