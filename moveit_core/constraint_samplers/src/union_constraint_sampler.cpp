--- conflicted
+++ resolved
@@ -119,13 +119,8 @@
     for (const auto& dependency : fd)
       frame_depends_.push_back(dependency);
 
-<<<<<<< HEAD
-    CONSOLE_BRIDGE_logDebug("Union sampler for group '%s' includes sampler for group '%s'", jmg_->getName().c_str(),
-                            sampler->getJointModelGroup()->getName().c_str());
-=======
     ROS_DEBUG_NAMED("constraint_samplers", "Union sampler for group '%s' includes sampler for group '%s'",
-                    jmg_->getName().c_str(), samplers_[i]->getJointModelGroup()->getName().c_str());
->>>>>>> 6bf3d044
+                    jmg_->getName().c_str(), sampler->getJointModelGroup()->getName().c_str());
   }
 }
 
