--- conflicted
+++ resolved
@@ -76,13 +76,8 @@
   // testing tolerances first
   if (jc.tolerance_above < 0.0 || jc.tolerance_below < 0.0)
   {
-<<<<<<< HEAD
-    logWarn("JointConstraint tolerance values must be positive.");
+    CONSOLE_BRIDGE_logWarn("JointConstraint tolerance values must be positive.");
     joint_model_ = nullptr;
-=======
-    CONSOLE_BRIDGE_logWarn("JointConstraint tolerance values must be positive.");
-    joint_model_ = NULL;
->>>>>>> c8419c56
     return false;
   }
 
@@ -110,26 +105,15 @@
       // check if the joint has 1 DOF (the only kind we can handle)
       if (joint_model_->getVariableCount() == 0)
       {
-<<<<<<< HEAD
-        logError("Joint '%s' has no parameters to constrain", jc.joint_name.c_str());
+        CONSOLE_BRIDGE_logError("Joint '%s' has no parameters to constrain", jc.joint_name.c_str());
         joint_model_ = nullptr;
-      }
-      else if (joint_model_->getVariableCount() > 1)
-      {
-        logError("Joint '%s' has more than one parameter to constrain. This type of constraint is not supported.",
-                 jc.joint_name.c_str());
-        joint_model_ = nullptr;
-=======
-        CONSOLE_BRIDGE_logError("Joint '%s' has no parameters to constrain", jc.joint_name.c_str());
-        joint_model_ = NULL;
       }
       else if (joint_model_->getVariableCount() > 1)
       {
         CONSOLE_BRIDGE_logError("Joint '%s' has more than one parameter to constrain. "
                                 "This type of constraint is not supported.",
                                 jc.joint_name.c_str());
-        joint_model_ = NULL;
->>>>>>> c8419c56
+        joint_model_ = nullptr;
       }
     }
     else
@@ -144,15 +128,9 @@
         }
       if (found < 0)
       {
-<<<<<<< HEAD
-        logError("Local variable name '%s' is not known to joint '%s'", local_variable_name_.c_str(),
-                 joint_model_->getName().c_str());
-        joint_model_ = nullptr;
-=======
         CONSOLE_BRIDGE_logError("Local variable name '%s' is not known to joint '%s'", local_variable_name_.c_str(),
                                 joint_model_->getName().c_str());
-        joint_model_ = NULL;
->>>>>>> c8419c56
+        joint_model_ = nullptr;
       }
     }
   }
