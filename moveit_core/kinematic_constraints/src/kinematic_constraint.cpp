/*********************************************************************
 * Software License Agreement (BSD License)
 *
 *  Copyright (c) 2011, Willow Garage, Inc.
 *  All rights reserved.
 *
 *  Redistribution and use in source and binary forms, with or without
 *  modification, are permitted provided that the following conditions
 *  are met:
 *
 *   * Redistributions of source code must retain the above copyright
 *     notice, this list of conditions and the following disclaimer.
 *   * Redistributions in binary form must reproduce the above
 *     copyright notice, this list of conditions and the following
 *     disclaimer in the documentation and/or other materials provided
 *     with the distribution.
 *   * Neither the name of Willow Garage nor the names of its
 *     contributors may be used to endorse or promote products derived
 *     from this software without specific prior written permission.
 *
 *  THIS SOFTWARE IS PROVIDED BY THE COPYRIGHT HOLDERS AND CONTRIBUTORS
 *  "AS IS" AND ANY EXPRESS OR IMPLIED WARRANTIES, INCLUDING, BUT NOT
 *  LIMITED TO, THE IMPLIED WARRANTIES OF MERCHANTABILITY AND FITNESS
 *  FOR A PARTICULAR PURPOSE ARE DISCLAIMED. IN NO EVENT SHALL THE
 *  COPYRIGHT OWNER OR CONTRIBUTORS BE LIABLE FOR ANY DIRECT, INDIRECT,
 *  INCIDENTAL, SPECIAL, EXEMPLARY, OR CONSEQUENTIAL DAMAGES (INCLUDING,
 *  BUT NOT LIMITED TO, PROCUREMENT OF SUBSTITUTE GOODS OR SERVICES;
 *  LOSS OF USE, DATA, OR PROFITS; OR BUSINESS INTERRUPTION) HOWEVER
 *  CAUSED AND ON ANY THEORY OF LIABILITY, WHETHER IN CONTRACT, STRICT
 *  LIABILITY, OR TORT (INCLUDING NEGLIGENCE OR OTHERWISE) ARISING IN
 *  ANY WAY OUT OF THE USE OF THIS SOFTWARE, EVEN IF ADVISED OF THE
 *  POSSIBILITY OF SUCH DAMAGE.
 *********************************************************************/

/* Author: Ioan Sucan */

#include <moveit/kinematic_constraints/kinematic_constraint.h>
#include <geometric_shapes/body_operations.h>
#include <geometric_shapes/shape_operations.h>
#include <moveit/robot_state/conversions.h>
#include <moveit/collision_detection_fcl/collision_robot_fcl.h>
#include <moveit/collision_detection_fcl/collision_world_fcl.h>
#include <boost/math/constants/constants.hpp>
#include <eigen_conversions/eigen_msg.h>
#include <boost/bind.hpp>
#include <limits>
#include <memory>

namespace kinematic_constraints
{
static double normalizeAngle(double angle)
{
  double v = fmod(angle, 2.0 * boost::math::constants::pi<double>());
  if (v < -boost::math::constants::pi<double>())
    v += 2.0 * boost::math::constants::pi<double>();
  else if (v > boost::math::constants::pi<double>())
    v -= 2.0 * boost::math::constants::pi<double>();
  return v;
}
}

kinematic_constraints::KinematicConstraint::KinematicConstraint(robot_model::RobotModelConstPtr model)
  : type_(UNKNOWN_CONSTRAINT)
  , robot_model_(std::move(model))
  , constraint_weight_(std::numeric_limits<double>::epsilon())
{
}

kinematic_constraints::KinematicConstraint::~KinematicConstraint() = default;

bool kinematic_constraints::JointConstraint::configure(const moveit_msgs::JointConstraint& jc)
{
  // clearing before we configure to get rid of any old data
  clear();

  // testing tolerances first
  if (jc.tolerance_above < 0.0 || jc.tolerance_below < 0.0)
  {
<<<<<<< HEAD
    CONSOLE_BRIDGE_logWarn("JointConstraint tolerance values must be positive.");
    joint_model_ = nullptr;
=======
    ROS_WARN_NAMED("kinematic_constraints", "JointConstraint tolerance values must be positive.");
    joint_model_ = NULL;
>>>>>>> 6bf3d044
    return false;
  }

  joint_variable_name_ = jc.joint_name;
  local_variable_name_.clear();
  if (robot_model_->hasJointModel(joint_variable_name_))
    joint_model_ = robot_model_->getJointModel(joint_variable_name_);
  else
  {
    std::size_t pos = jc.joint_name.find_last_of("/");
    if (pos != std::string::npos)
    {
      joint_model_ = robot_model_->getJointModel(jc.joint_name.substr(0, pos));
      if (pos + 1 < jc.joint_name.length())
        local_variable_name_ = jc.joint_name.substr(pos + 1);
    }
    else
      joint_model_ = robot_model_->getJointModel(jc.joint_name);
  }

  if (joint_model_)
  {
    if (local_variable_name_.empty())
    {
      // check if the joint has 1 DOF (the only kind we can handle)
      if (joint_model_->getVariableCount() == 0)
      {
<<<<<<< HEAD
        CONSOLE_BRIDGE_logError("Joint '%s' has no parameters to constrain", jc.joint_name.c_str());
        joint_model_ = nullptr;
      }
      else if (joint_model_->getVariableCount() > 1)
      {
        CONSOLE_BRIDGE_logError("Joint '%s' has more than one parameter to constrain. "
                                "This type of constraint is not supported.",
                                jc.joint_name.c_str());
        joint_model_ = nullptr;
=======
        ROS_ERROR_NAMED("kinematic_constraints", "Joint '%s' has no parameters to constrain", jc.joint_name.c_str());
        joint_model_ = NULL;
      }
      else if (joint_model_->getVariableCount() > 1)
      {
        ROS_ERROR_NAMED("kinematic_constraints", "Joint '%s' has more than one parameter to constrain. "
                                                 "This type of constraint is not supported.",
                        jc.joint_name.c_str());
        joint_model_ = NULL;
>>>>>>> 6bf3d044
      }
    }
    else
    {
      int found = -1;
      const std::vector<std::string>& local_var_names = joint_model_->getLocalVariableNames();
      for (std::size_t i = 0; i < local_var_names.size(); ++i)
        if (local_var_names[i] == local_variable_name_)
        {
          found = i;
          break;
        }
      if (found < 0)
      {
<<<<<<< HEAD
        CONSOLE_BRIDGE_logError("Local variable name '%s' is not known to joint '%s'", local_variable_name_.c_str(),
                                joint_model_->getName().c_str());
        joint_model_ = nullptr;
=======
        ROS_ERROR_NAMED("kinematic_constraints", "Local variable name '%s' is not known to joint '%s'",
                        local_variable_name_.c_str(), joint_model_->getName().c_str());
        joint_model_ = NULL;
>>>>>>> 6bf3d044
      }
    }
  }

  if (joint_model_)
  {
    joint_is_continuous_ = false;
    joint_tolerance_above_ = jc.tolerance_above;
    joint_tolerance_below_ = jc.tolerance_below;
    joint_variable_index_ = robot_model_->getVariableIndex(joint_variable_name_);

    // check if we have to wrap angles when computing distances
    joint_is_continuous_ = false;
    if (joint_model_->getType() == robot_model::JointModel::REVOLUTE)
    {
      const robot_model::RevoluteJointModel* rjoint = static_cast<const robot_model::RevoluteJointModel*>(joint_model_);
      if (rjoint->isContinuous())
        joint_is_continuous_ = true;
    }
    else if (joint_model_->getType() == robot_model::JointModel::PLANAR)
    {
      if (local_variable_name_ == "theta")
        joint_is_continuous_ = true;
    }

    if (joint_is_continuous_)
    {
      joint_position_ = normalizeAngle(jc.position);
    }
    else
    {
      joint_position_ = jc.position;
      const robot_model::VariableBounds& bounds = joint_model_->getVariableBounds(joint_variable_name_);

      if (bounds.min_position_ > joint_position_ + joint_tolerance_above_)
      {
        joint_position_ = bounds.min_position_;
        joint_tolerance_above_ = std::numeric_limits<double>::epsilon();
        ROS_WARN_NAMED("kinematic_constraints", "Joint %s is constrained to be below the minimum bounds. "
                                                "Assuming minimum bounds instead.",
                       jc.joint_name.c_str());
      }
      else if (bounds.max_position_ < joint_position_ - joint_tolerance_below_)
      {
        joint_position_ = bounds.max_position_;
        joint_tolerance_below_ = std::numeric_limits<double>::epsilon();
        ROS_WARN_NAMED("kinematic_constraints", "Joint %s is constrained to be above the maximum bounds. "
                                                "Assuming maximum bounds instead.",
                       jc.joint_name.c_str());
      }
    }

    if (jc.weight <= std::numeric_limits<double>::epsilon())
    {
      ROS_WARN_NAMED("kinematic_constraints",
                     "The weight on constraint for joint '%s' is very near zero.  Setting to 1.0.",
                     jc.joint_name.c_str());
      constraint_weight_ = 1.0;
    }
    else
      constraint_weight_ = jc.weight;
  }
  return joint_model_ != nullptr;
}

bool kinematic_constraints::JointConstraint::equal(const KinematicConstraint& other, double margin) const
{
  if (other.getType() != type_)
    return false;
  const JointConstraint& o = static_cast<const JointConstraint&>(other);
  if (o.joint_model_ == joint_model_ && o.local_variable_name_ == local_variable_name_)
    return fabs(joint_position_ - o.joint_position_) <= margin &&
           fabs(joint_tolerance_above_ - o.joint_tolerance_above_) <= margin &&
           fabs(joint_tolerance_below_ - o.joint_tolerance_below_) <= margin;
  return false;
}

kinematic_constraints::ConstraintEvaluationResult
kinematic_constraints::JointConstraint::decide(const robot_state::RobotState& state, bool verbose) const
{
  if (!joint_model_)
    return ConstraintEvaluationResult(true, 0.0);

  double current_joint_position = state.getVariablePosition(joint_variable_index_);
  double dif = 0.0;

  // compute signed shortest distance for continuous joints
  if (joint_is_continuous_)
  {
    dif = normalizeAngle(current_joint_position) - joint_position_;

    if (dif > boost::math::constants::pi<double>())
      dif = 2.0 * boost::math::constants::pi<double>() - dif;
    else if (dif < -boost::math::constants::pi<double>())
      dif += 2.0 * boost::math::constants::pi<double>();  // we include a sign change to have dif > 0
  }
  else
    dif = current_joint_position - joint_position_;

  // check bounds
  bool result = dif <= (joint_tolerance_above_ + 2.0 * std::numeric_limits<double>::epsilon()) &&
                dif >= (-joint_tolerance_below_ - 2.0 * std::numeric_limits<double>::epsilon());
  if (verbose)
    ROS_INFO_NAMED("kinematic_constraints", "Constraint %s:: Joint name: '%s', actual value: %f, desired value: %f, "
                                            "tolerance_above: %f, tolerance_below: %f",
                   result ? "satisfied" : "violated", joint_variable_name_.c_str(), current_joint_position,
                   joint_position_, joint_tolerance_above_, joint_tolerance_below_);
  return ConstraintEvaluationResult(result, constraint_weight_ * fabs(dif));
}

bool kinematic_constraints::JointConstraint::enabled() const
{
  return joint_model_;
}

void kinematic_constraints::JointConstraint::clear()
{
  joint_model_ = nullptr;
  joint_variable_index_ = -1;
  joint_is_continuous_ = false;
  local_variable_name_ = "";
  joint_variable_name_ = "";
  joint_position_ = joint_tolerance_below_ = joint_tolerance_above_ = 0.0;
}

void kinematic_constraints::JointConstraint::print(std::ostream& out) const
{
  if (joint_model_)
  {
    out << "Joint constraint for joint " << joint_variable_name_ << ": " << std::endl;
    out << "  value = ";
    out << joint_position_ << "; ";
    out << "  tolerance below = ";
    out << joint_tolerance_below_ << "; ";
    out << "  tolerance above = ";
    out << joint_tolerance_above_ << "; ";
    out << std::endl;
  }
  else
    out << "No constraint" << std::endl;
}

bool kinematic_constraints::PositionConstraint::configure(const moveit_msgs::PositionConstraint& pc,
                                                          const robot_state::Transforms& tf)
{
  // clearing before we configure to get rid of any old data
  clear();

  link_model_ = robot_model_->getLinkModel(pc.link_name);
  if (link_model_ == nullptr)
  {
    ROS_WARN_NAMED("kinematic_constraints",
                   "Position constraint link model %s not found in kinematic model. Constraint invalid.",
                   pc.link_name.c_str());
    return false;
  }

  if (pc.header.frame_id.empty())
  {
    ROS_WARN_NAMED("kinematic_constraints", "No frame specified for position constraint on link '%s'!",
                   pc.link_name.c_str());
    return false;
  }

  offset_ = Eigen::Vector3d(pc.target_point_offset.x, pc.target_point_offset.y, pc.target_point_offset.z);
  has_offset_ = offset_.squaredNorm() > std::numeric_limits<double>::epsilon();

  if (tf.isFixedFrame(pc.header.frame_id))
  {
    constraint_frame_id_ = tf.getTargetFrame();
    mobile_frame_ = false;
  }
  else
  {
    constraint_frame_id_ = pc.header.frame_id;
    mobile_frame_ = true;
  }

  // load primitive shapes, first clearing any we already have
  for (std::size_t i = 0; i < pc.constraint_region.primitives.size(); ++i)
  {
    std::unique_ptr<shapes::Shape> shape(shapes::constructShapeFromMsg(pc.constraint_region.primitives[i]));
    if (shape)
    {
      if (pc.constraint_region.primitive_poses.size() <= i)
      {
        ROS_WARN_NAMED("kinematic_constraints", "Constraint region message does not contain enough primitive poses");
        continue;
      }
      constraint_region_.push_back(bodies::BodyPtr(bodies::createBodyFromShape(shape.get())));
      Eigen::Affine3d t;
      tf::poseMsgToEigen(pc.constraint_region.primitive_poses[i], t);
      constraint_region_pose_.push_back(t);
      if (mobile_frame_)
        constraint_region_.back()->setPose(constraint_region_pose_.back());
      else
      {
        tf.transformPose(pc.header.frame_id, constraint_region_pose_.back(), constraint_region_pose_.back());
        constraint_region_.back()->setPose(constraint_region_pose_.back());
      }
    }
    else
      ROS_WARN_NAMED("kinematic_constraints", "Could not construct primitive shape %d", i);
  }

  // load meshes
  for (std::size_t i = 0; i < pc.constraint_region.meshes.size(); ++i)
  {
    std::unique_ptr<shapes::Shape> shape(shapes::constructShapeFromMsg(pc.constraint_region.meshes[i]));
    if (shape)
    {
      if (pc.constraint_region.mesh_poses.size() <= i)
      {
        ROS_WARN_NAMED("kinematic_constraints", "Constraint region message does not contain enough primitive poses");
        continue;
      }
      constraint_region_.push_back(bodies::BodyPtr(bodies::createBodyFromShape(shape.get())));
      Eigen::Affine3d t;
      tf::poseMsgToEigen(pc.constraint_region.mesh_poses[i], t);
      constraint_region_pose_.push_back(t);
      if (mobile_frame_)
        constraint_region_.back()->setPose(constraint_region_pose_.back());
      else
      {
        tf.transformPose(pc.header.frame_id, constraint_region_pose_.back(), constraint_region_pose_.back());
        constraint_region_.back()->setPose(constraint_region_pose_.back());
      }
    }
    else
    {
      ROS_WARN_NAMED("kinematic_constraints", "Could not construct mesh shape %d", i);
    }
  }

  if (pc.weight <= std::numeric_limits<double>::epsilon())
  {
    ROS_WARN_NAMED("kinematic_constraints",
                   "The weight on position constraint for link '%s' is near zero.  Setting to 1.0.",
                   pc.link_name.c_str());
    constraint_weight_ = 1.0;
  }
  else
    constraint_weight_ = pc.weight;

  return !constraint_region_.empty();
}

bool kinematic_constraints::PositionConstraint::equal(const KinematicConstraint& other, double margin) const
{
  if (other.getType() != type_)
    return false;
  const PositionConstraint& o = static_cast<const PositionConstraint&>(other);

  if (link_model_ == o.link_model_ && robot_state::Transforms::sameFrame(constraint_frame_id_, o.constraint_frame_id_))
  {
    if ((offset_ - o.offset_).norm() > margin)
      return false;
    std::vector<bool> other_region_matches_this(constraint_region_.size(), false);
    for (std::size_t i = 0; i < constraint_region_.size(); ++i)
    {
      bool some_match = false;
      // need to check against all other regions
      for (std::size_t j = 0; j < o.constraint_region_.size(); ++j)
      {
        Eigen::Affine3d diff = constraint_region_pose_[i].inverse() * o.constraint_region_pose_[j];
        if (diff.translation().norm() < margin && diff.rotation().isIdentity(margin) &&
            constraint_region_[i]->getType() == o.constraint_region_[j]->getType() &&
            fabs(constraint_region_[i]->computeVolume() - o.constraint_region_[j]->computeVolume()) < margin)
        {
          some_match = true;
          // can't break, as need to do matches the other way as well
          other_region_matches_this[j] = true;
        }
      }
      if (!some_match)
        return false;
    }
    for (std::size_t i = 0; i < o.constraint_region_.size(); ++i)
      if (!other_region_matches_this[i])
        return false;
    return true;
  }
  return false;
}

namespace kinematic_constraints
{
// helper function to avoid code duplication
static inline kinematic_constraints::ConstraintEvaluationResult
finishPositionConstraintDecision(const Eigen::Vector3d& pt, const Eigen::Vector3d& desired, const std::string& name,
                                 double weight, bool result, bool verbose)
{
  double dx = desired.x() - pt.x();
  double dy = desired.y() - pt.y();
  double dz = desired.z() - pt.z();
  if (verbose)
  {
    ROS_INFO_NAMED(
        "kinematic_constraints", "Position constraint %s on link '%s'. Desired: %f, %f, %f, current: %f, %f, %f",
        result ? "satisfied" : "violated", name.c_str(), desired.x(), desired.y(), desired.z(), pt.x(), pt.y(), pt.z());
    ROS_INFO_NAMED("kinematic_constraints", "Differences %g %g %g", dx, dy, dz);
  }
  return ConstraintEvaluationResult(result, weight * sqrt(dx * dx + dy * dy + dz * dz));
}
}

kinematic_constraints::ConstraintEvaluationResult
kinematic_constraints::PositionConstraint::decide(const robot_state::RobotState& state, bool verbose) const
{
  if (!link_model_ || constraint_region_.empty())
    return ConstraintEvaluationResult(true, 0.0);

  Eigen::Vector3d pt = state.getGlobalLinkTransform(link_model_) * offset_;
  if (mobile_frame_)
  {
    for (std::size_t i = 0; i < constraint_region_.size(); ++i)
    {
      Eigen::Affine3d tmp = state.getFrameTransform(constraint_frame_id_) * constraint_region_pose_[i];
      bool result = constraint_region_[i]->cloneAt(tmp)->containsPoint(pt, verbose);
      if (result || (i + 1 == constraint_region_pose_.size()))
        return finishPositionConstraintDecision(pt, tmp.translation(), link_model_->getName(), constraint_weight_,
                                                result, verbose);
      else
        finishPositionConstraintDecision(pt, tmp.translation(), link_model_->getName(), constraint_weight_, result,
                                         verbose);
    }
  }
  else
  {
    for (std::size_t i = 0; i < constraint_region_.size(); ++i)
    {
      bool result = constraint_region_[i]->containsPoint(pt, true);
      if (result || (i + 1 == constraint_region_.size()))
        return finishPositionConstraintDecision(pt, constraint_region_[i]->getPose().translation(),
                                                link_model_->getName(), constraint_weight_, result, verbose);
      else
        finishPositionConstraintDecision(pt, constraint_region_[i]->getPose().translation(), link_model_->getName(),
                                         constraint_weight_, result, verbose);
    }
  }
  return ConstraintEvaluationResult(false, 0.0);
}

void kinematic_constraints::PositionConstraint::print(std::ostream& out) const
{
  if (enabled())
    out << "Position constraint on link '" << link_model_->getName() << "'" << std::endl;
  else
    out << "No constraint" << std::endl;
}

void kinematic_constraints::PositionConstraint::clear()
{
  offset_ = Eigen::Vector3d(0.0, 0.0, 0.0);
  has_offset_ = false;
  constraint_region_.clear();
  constraint_region_pose_.clear();
  mobile_frame_ = false;
  constraint_frame_id_ = "";
  link_model_ = nullptr;
}

bool kinematic_constraints::PositionConstraint::enabled() const
{
  return link_model_ && !constraint_region_.empty();
}

bool kinematic_constraints::OrientationConstraint::configure(const moveit_msgs::OrientationConstraint& oc,
                                                             const robot_state::Transforms& tf)
{
  // clearing out any old data
  clear();

  link_model_ = robot_model_->getLinkModel(oc.link_name);
  if (!link_model_)
  {
    ROS_WARN_NAMED("kinematic_constraints", "Could not find link model for link name %s", oc.link_name.c_str());
    return false;
  }
  Eigen::Quaterniond q;
  tf::quaternionMsgToEigen(oc.orientation, q);
  if (fabs(q.norm() - 1.0) > 1e-3)
  {
    ROS_WARN_NAMED("kinematic_constraints", "Orientation constraint for link '%s' is probably incorrect: %f, %f, %f, "
                                            "%f. Assuming identity instead.",
                   oc.link_name.c_str(), oc.orientation.x, oc.orientation.y, oc.orientation.z, oc.orientation.w);
    q = Eigen::Quaterniond(1.0, 0.0, 0.0, 0.0);
  }

  if (oc.header.frame_id.empty())
    ROS_WARN_NAMED("kinematic_constraints", "No frame specified for position constraint on link '%s'!",
                   oc.link_name.c_str());

  if (tf.isFixedFrame(oc.header.frame_id))
  {
    tf.transformQuaternion(oc.header.frame_id, q, q);
    desired_rotation_frame_id_ = tf.getTargetFrame();
    desired_rotation_matrix_ = Eigen::Matrix3d(q);
    desired_rotation_matrix_inv_ = desired_rotation_matrix_.inverse();
    mobile_frame_ = false;
  }
  else
  {
    desired_rotation_frame_id_ = oc.header.frame_id;
    desired_rotation_matrix_ = Eigen::Matrix3d(q);
    mobile_frame_ = true;
  }
  std::stringstream matrix_str;
  matrix_str << desired_rotation_matrix_;
  ROS_DEBUG_NAMED("kinematic_constraints", "The desired rotation matrix for link '%s' in frame %s is:\n%s",
                  oc.link_name.c_str(), desired_rotation_frame_id_.c_str(), matrix_str.str().c_str());

  if (oc.weight <= std::numeric_limits<double>::epsilon())
  {
    ROS_WARN_NAMED("kinematic_constraints",
                   "The weight on position constraint for link '%s' is near zero.  Setting to 1.0.",
                   oc.link_name.c_str());
    constraint_weight_ = 1.0;
  }
  else
    constraint_weight_ = oc.weight;
  absolute_x_axis_tolerance_ = fabs(oc.absolute_x_axis_tolerance);
  if (absolute_x_axis_tolerance_ < std::numeric_limits<double>::epsilon())
    ROS_WARN_NAMED("kinematic_constraints", "Near-zero value for absolute_x_axis_tolerance");
  absolute_y_axis_tolerance_ = fabs(oc.absolute_y_axis_tolerance);
  if (absolute_y_axis_tolerance_ < std::numeric_limits<double>::epsilon())
    ROS_WARN_NAMED("kinematic_constraints", "Near-zero value for absolute_y_axis_tolerance");
  absolute_z_axis_tolerance_ = fabs(oc.absolute_z_axis_tolerance);
  if (absolute_z_axis_tolerance_ < std::numeric_limits<double>::epsilon())
    ROS_WARN_NAMED("kinematic_constraints", "Near-zero value for absolute_z_axis_tolerance");

  return link_model_ != nullptr;
}

bool kinematic_constraints::OrientationConstraint::equal(const KinematicConstraint& other, double margin) const
{
  if (other.getType() != type_)
    return false;
  const OrientationConstraint& o = static_cast<const OrientationConstraint&>(other);

  if (o.link_model_ == link_model_ &&
      robot_state::Transforms::sameFrame(desired_rotation_frame_id_, o.desired_rotation_frame_id_))
  {
    Eigen::Matrix3d diff = desired_rotation_matrix_.inverse() * o.desired_rotation_matrix_;
    if (!diff.isIdentity(margin))
      return false;
    return fabs(absolute_x_axis_tolerance_ - o.absolute_x_axis_tolerance_) <= margin &&
           fabs(absolute_y_axis_tolerance_ - o.absolute_y_axis_tolerance_) <= margin &&
           fabs(absolute_z_axis_tolerance_ - o.absolute_z_axis_tolerance_) <= margin;
  }
  return false;
}

void kinematic_constraints::OrientationConstraint::clear()
{
  link_model_ = nullptr;
  desired_rotation_matrix_ = Eigen::Matrix3d::Identity();
  desired_rotation_matrix_inv_ = Eigen::Matrix3d::Identity();
  desired_rotation_frame_id_ = "";
  mobile_frame_ = false;
  absolute_z_axis_tolerance_ = absolute_y_axis_tolerance_ = absolute_x_axis_tolerance_ = 0.0;
}

bool kinematic_constraints::OrientationConstraint::enabled() const
{
  return link_model_;
}

kinematic_constraints::ConstraintEvaluationResult
kinematic_constraints::OrientationConstraint::decide(const robot_state::RobotState& state, bool verbose) const
{
  if (!link_model_)
    return ConstraintEvaluationResult(true, 0.0);

  Eigen::Vector3d xyz;
  if (mobile_frame_)
  {
    Eigen::Matrix3d tmp = state.getFrameTransform(desired_rotation_frame_id_).rotation() * desired_rotation_matrix_;
    Eigen::Affine3d diff(tmp.inverse() * state.getGlobalLinkTransform(link_model_).rotation());
    xyz = diff.rotation().eulerAngles(0, 1, 2);
    // 0,1,2 corresponds to XYZ, the convention used in sampling constraints
  }
  else
  {
    Eigen::Affine3d diff(desired_rotation_matrix_inv_ * state.getGlobalLinkTransform(link_model_).rotation());
    xyz =
        diff.rotation().eulerAngles(0, 1, 2);  // 0,1,2 corresponds to XYZ, the convention used in sampling constraints
  }

  xyz(0) = std::min(fabs(xyz(0)), boost::math::constants::pi<double>() - fabs(xyz(0)));
  xyz(1) = std::min(fabs(xyz(1)), boost::math::constants::pi<double>() - fabs(xyz(1)));
  xyz(2) = std::min(fabs(xyz(2)), boost::math::constants::pi<double>() - fabs(xyz(2)));
  bool result = xyz(2) < absolute_z_axis_tolerance_ + std::numeric_limits<double>::epsilon() &&
                xyz(1) < absolute_y_axis_tolerance_ + std::numeric_limits<double>::epsilon() &&
                xyz(0) < absolute_x_axis_tolerance_ + std::numeric_limits<double>::epsilon();

  if (verbose)
  {
    Eigen::Quaterniond q_act(state.getGlobalLinkTransform(link_model_).rotation());
    Eigen::Quaterniond q_des(desired_rotation_matrix_);
    ROS_INFO_NAMED("kinematic_constraints",
                   "Orientation constraint %s for link '%s'. Quaternion desired: %f %f %f %f, quaternion "
                   "actual: %f %f %f %f, error: x=%f, y=%f, z=%f, tolerance: x=%f, y=%f, z=%f",
                   result ? "satisfied" : "violated", link_model_->getName().c_str(), q_des.x(), q_des.y(), q_des.z(),
                   q_des.w(), q_act.x(), q_act.y(), q_act.z(), q_act.w(), xyz(0), xyz(1), xyz(2),
                   absolute_x_axis_tolerance_, absolute_y_axis_tolerance_, absolute_z_axis_tolerance_);
  }

  return ConstraintEvaluationResult(result, constraint_weight_ * (xyz(0) + xyz(1) + xyz(2)));
}

void kinematic_constraints::OrientationConstraint::print(std::ostream& out) const
{
  if (link_model_)
  {
    out << "Orientation constraint on link '" << link_model_->getName() << "'" << std::endl;
    Eigen::Quaterniond q_des(desired_rotation_matrix_);
    out << "Desired orientation:" << q_des.x() << "," << q_des.y() << "," << q_des.z() << "," << q_des.w() << std::endl;
  }
  else
    out << "No constraint" << std::endl;
}

kinematic_constraints::VisibilityConstraint::VisibilityConstraint(const robot_model::RobotModelConstPtr& model)
  : KinematicConstraint(model), collision_robot_(new collision_detection::CollisionRobotFCL(model))
{
  type_ = VISIBILITY_CONSTRAINT;
}

void kinematic_constraints::VisibilityConstraint::clear()
{
  mobile_sensor_frame_ = false;
  mobile_target_frame_ = false;
  target_frame_id_ = "";
  sensor_frame_id_ = "";
  sensor_pose_ = Eigen::Affine3d::Identity();
  sensor_view_direction_ = 0;
  target_pose_ = Eigen::Affine3d::Identity();
  cone_sides_ = 0;
  points_.clear();
  target_radius_ = -1.0;
  max_view_angle_ = 0.0;
  max_range_angle_ = 0.0;
}

bool kinematic_constraints::VisibilityConstraint::configure(const moveit_msgs::VisibilityConstraint& vc,
                                                            const robot_state::Transforms& tf)
{
  clear();
  target_radius_ = fabs(vc.target_radius);

  if (vc.target_radius <= std::numeric_limits<double>::epsilon())
    ROS_WARN_NAMED("kinematic_constraints", "The radius of the target disc that must be visible should be strictly "
                                            "positive");

  if (vc.cone_sides < 3)
  {
    ROS_WARN_NAMED("kinematic_constraints", "The number of sides for the visibility region must be 3 or more. "
                                            "Assuming 3 sides instead of the specified %d",
                   vc.cone_sides);
    cone_sides_ = 3;
  }
  else
    cone_sides_ = vc.cone_sides;

  // compute the points on the base circle of the cone that make up the cone sides
  points_.clear();
  double delta = 2.0 * boost::math::constants::pi<double>() / (double)cone_sides_;
  double a = 0.0;
  for (unsigned int i = 0; i < cone_sides_; ++i, a += delta)
  {
    double x = sin(a) * target_radius_;
    double y = cos(a) * target_radius_;
    points_.push_back(Eigen::Vector3d(x, y, 0.0));
  }

  tf::poseMsgToEigen(vc.target_pose.pose, target_pose_);

  if (tf.isFixedFrame(vc.target_pose.header.frame_id))
  {
    tf.transformPose(vc.target_pose.header.frame_id, target_pose_, target_pose_);
    target_frame_id_ = tf.getTargetFrame();
    mobile_target_frame_ = false;
    // transform won't change, so apply it now
    for (auto& point : points_)
      point = target_pose_ * point;
  }
  else
  {
    target_frame_id_ = vc.target_pose.header.frame_id;
    mobile_target_frame_ = true;
  }

  tf::poseMsgToEigen(vc.sensor_pose.pose, sensor_pose_);

  if (tf.isFixedFrame(vc.sensor_pose.header.frame_id))
  {
    tf.transformPose(vc.sensor_pose.header.frame_id, sensor_pose_, sensor_pose_);
    sensor_frame_id_ = tf.getTargetFrame();
    mobile_sensor_frame_ = false;
  }
  else
  {
    sensor_frame_id_ = vc.sensor_pose.header.frame_id;
    mobile_sensor_frame_ = true;
  }

  if (vc.weight <= std::numeric_limits<double>::epsilon())
  {
    ROS_WARN_NAMED("kinematic_constraints", "The weight of visibility constraint is near zero.  Setting to 1.0.");
    constraint_weight_ = 1.0;
  }
  else
    constraint_weight_ = vc.weight;

  max_view_angle_ = vc.max_view_angle;
  max_range_angle_ = vc.max_range_angle;
  sensor_view_direction_ = vc.sensor_view_direction;

  return target_radius_ > std::numeric_limits<double>::epsilon();
}

bool kinematic_constraints::VisibilityConstraint::equal(const KinematicConstraint& other, double margin) const
{
  if (other.getType() != type_)
    return false;
  const VisibilityConstraint& o = static_cast<const VisibilityConstraint&>(other);

  if (robot_state::Transforms::sameFrame(target_frame_id_, o.target_frame_id_) &&
      robot_state::Transforms::sameFrame(sensor_frame_id_, o.sensor_frame_id_) && cone_sides_ == o.cone_sides_ &&
      sensor_view_direction_ == o.sensor_view_direction_)
  {
    if (fabs(max_view_angle_ - o.max_view_angle_) > margin || fabs(target_radius_ - o.target_radius_) > margin)
      return false;
    Eigen::Affine3d diff = sensor_pose_.inverse() * o.sensor_pose_;
    if (diff.translation().norm() > margin)
      return false;
    if (!diff.rotation().isIdentity(margin))
      return false;
    diff = target_pose_.inverse() * o.target_pose_;
    if (diff.translation().norm() > margin)
      return false;
    if (!diff.rotation().isIdentity(margin))
      return false;
    return true;
  }
  return false;
}

bool kinematic_constraints::VisibilityConstraint::enabled() const
{
  return target_radius_ > std::numeric_limits<double>::epsilon();
}

shapes::Mesh* kinematic_constraints::VisibilityConstraint::getVisibilityCone(const robot_state::RobotState& state) const
{
  // the current pose of the sensor

  const Eigen::Affine3d& sp =
      mobile_sensor_frame_ ? state.getFrameTransform(sensor_frame_id_) * sensor_pose_ : sensor_pose_;
  const Eigen::Affine3d& tp =
      mobile_target_frame_ ? state.getFrameTransform(target_frame_id_) * target_pose_ : target_pose_;

  // transform the points on the disc to the desired target frame
  const EigenSTL::vector_Vector3d* points = &points_;
  std::unique_ptr<EigenSTL::vector_Vector3d> tempPoints;
  if (mobile_target_frame_)
  {
    tempPoints.reset(new EigenSTL::vector_Vector3d(points_.size()));
    for (std::size_t i = 0; i < points_.size(); ++i)
      tempPoints->at(i) = tp * points_[i];
    points = tempPoints.get();
  }

  // allocate memory for a mesh to represent the visibility cone
  auto m = new shapes::Mesh();
  m->vertex_count = cone_sides_ + 2;
  m->vertices = new double[m->vertex_count * 3];
  m->triangle_count = cone_sides_ * 2;
  m->triangles = new unsigned int[m->triangle_count * 3];
  // we do NOT allocate normals because we do not compute them

  // the sensor origin
  m->vertices[0] = sp.translation().x();
  m->vertices[1] = sp.translation().y();
  m->vertices[2] = sp.translation().z();

  // the center of the base of the cone approximation
  m->vertices[3] = tp.translation().x();
  m->vertices[4] = tp.translation().y();
  m->vertices[5] = tp.translation().z();

  // the points that approximate the base disc
  for (std::size_t i = 0; i < points->size(); ++i)
  {
    m->vertices[i * 3 + 6] = points->at(i).x();
    m->vertices[i * 3 + 7] = points->at(i).y();
    m->vertices[i * 3 + 8] = points->at(i).z();
  }

  // add the triangles
  std::size_t p3 = points->size() * 3;
  for (std::size_t i = 1; i < points->size(); ++i)
  {
    // triangle forming a side of the cone, using the sensor origin
    std::size_t i3 = (i - 1) * 3;
    m->triangles[i3] = i + 1;
    m->triangles[i3 + 1] = 0;
    m->triangles[i3 + 2] = i + 2;
    // triangle forming a part of the base of the cone, using the center of the base
    std::size_t i6 = p3 + i3;
    m->triangles[i6] = i + 1;
    m->triangles[i6 + 1] = 1;
    m->triangles[i6 + 2] = i + 2;
  }

  // last triangles
  m->triangles[p3 - 3] = points->size() + 1;
  m->triangles[p3 - 2] = 0;
  m->triangles[p3 - 1] = 2;
  p3 *= 2;
  m->triangles[p3 - 3] = points->size() + 1;
  m->triangles[p3 - 2] = 1;
  m->triangles[p3 - 1] = 2;

  return m;
}

void kinematic_constraints::VisibilityConstraint::getMarkers(const robot_state::RobotState& state,
                                                             visualization_msgs::MarkerArray& markers) const
{
  shapes::Mesh* m = getVisibilityCone(state);
  visualization_msgs::Marker mk;
  shapes::constructMarkerFromShape(m, mk);
  delete m;
  mk.header.frame_id = robot_model_->getModelFrame();
  mk.header.stamp = ros::Time::now();
  mk.ns = "constraints";
  mk.id = 1;
  mk.action = visualization_msgs::Marker::ADD;
  mk.pose.position.x = 0;
  mk.pose.position.y = 0;
  mk.pose.position.z = 0;
  mk.pose.orientation.x = 0;
  mk.pose.orientation.y = 0;
  mk.pose.orientation.z = 0;
  mk.pose.orientation.w = 1;
  mk.lifetime = ros::Duration(60);
  // this scale necessary to make results look reasonable
  mk.scale.x = .01;
  mk.color.a = 1.0;
  mk.color.r = 1.0;
  mk.color.g = 0.0;
  mk.color.b = 0.0;

  markers.markers.push_back(mk);

  const Eigen::Affine3d& sp =
      mobile_sensor_frame_ ? state.getFrameTransform(sensor_frame_id_) * sensor_pose_ : sensor_pose_;
  const Eigen::Affine3d& tp =
      mobile_target_frame_ ? state.getFrameTransform(target_frame_id_) * target_pose_ : target_pose_;

  visualization_msgs::Marker mka;
  mka.type = visualization_msgs::Marker::ARROW;
  mka.action = visualization_msgs::Marker::ADD;
  mka.color = mk.color;
  mka.pose = mk.pose;

  mka.header = mk.header;
  mka.ns = mk.ns;
  mka.id = 2;
  mka.lifetime = mk.lifetime;
  mka.scale.x = 0.05;
  mka.scale.y = .15;
  mka.scale.z = 0.0;
  mka.points.resize(2);
  Eigen::Vector3d d = tp.translation() + tp.rotation().col(2) * 0.5;
  mka.points[0].x = tp.translation().x();
  mka.points[0].y = tp.translation().y();
  mka.points[0].z = tp.translation().z();
  mka.points[1].x = d.x();
  mka.points[1].y = d.y();
  mka.points[1].z = d.z();
  markers.markers.push_back(mka);

  mka.id = 3;
  mka.color.b = 1.0;
  mka.color.r = 0.0;

  d = sp.translation() + sp.rotation().col(2 - sensor_view_direction_) * 0.5;
  mka.points[0].x = sp.translation().x();
  mka.points[0].y = sp.translation().y();
  mka.points[0].z = sp.translation().z();
  mka.points[1].x = d.x();
  mka.points[1].y = d.y();
  mka.points[1].z = d.z();

  markers.markers.push_back(mka);
}

kinematic_constraints::ConstraintEvaluationResult
kinematic_constraints::VisibilityConstraint::decide(const robot_state::RobotState& state, bool verbose) const
{
  if (target_radius_ <= std::numeric_limits<double>::epsilon())
    return ConstraintEvaluationResult(true, 0.0);

  if (max_view_angle_ > 0.0 || max_range_angle_ > 0.0)
  {
    const Eigen::Affine3d& sp =
        mobile_sensor_frame_ ? state.getFrameTransform(sensor_frame_id_) * sensor_pose_ : sensor_pose_;
    const Eigen::Affine3d& tp =
        mobile_target_frame_ ? state.getFrameTransform(target_frame_id_) * target_pose_ : target_pose_;

    // necessary to do subtraction as SENSOR_Z is 0 and SENSOR_X is 2
    const Eigen::Vector3d& normal2 = sp.rotation().col(2 - sensor_view_direction_);

    if (max_view_angle_ > 0.0)
    {
      const Eigen::Vector3d& normal1 = tp.rotation().col(2) * -1.0;  // along Z axis and inverted
      double dp = normal2.dot(normal1);
      double ang = acos(dp);
      if (dp < 0.0)
      {
        if (verbose)
          ROS_INFO_NAMED("kinematic_constraints", "Visibility constraint is violated because the sensor is looking at "
                                                  "the wrong side");
        return ConstraintEvaluationResult(false, 0.0);
      }
      if (max_view_angle_ < ang)
      {
        if (verbose)
          ROS_INFO_NAMED("kinematic_constraints", "Visibility constraint is violated because the view angle is %lf "
                                                  "(above the maximum allowed of %lf)",
                         ang, max_view_angle_);
        return ConstraintEvaluationResult(false, 0.0);
      }
    }
    if (max_range_angle_ > 0.0)
    {
      const Eigen::Vector3d& dir = (tp.translation() - sp.translation()).normalized();
      double dp = normal2.dot(dir);
      if (dp < 0.0)
      {
        if (verbose)
          ROS_INFO_NAMED("kinematic_constraints", "Visibility constraint is violated because the sensor is looking at "
                                                  "the wrong side");
        return ConstraintEvaluationResult(false, 0.0);
      }

      double ang = acos(dp);
      if (max_range_angle_ < ang)
      {
        if (verbose)
          ROS_INFO_NAMED("kinematic_constraints", "Visibility constraint is violated because the range angle is %lf "
                                                  "(above the maximum allowed of %lf)",
                         ang, max_range_angle_);
        return ConstraintEvaluationResult(false, 0.0);
      }
    }
  }

  shapes::Mesh* m = getVisibilityCone(state);
  if (!m)
    return ConstraintEvaluationResult(false, 0.0);

  // add the visibility cone as an object
  collision_detection::CollisionWorldFCL collision_world;
  collision_world.getWorld()->addToObject("cone", shapes::ShapeConstPtr(m), Eigen::Affine3d::Identity());

  // check for collisions between the robot and the cone
  collision_detection::CollisionRequest req;
  collision_detection::CollisionResult res;
  collision_detection::AllowedCollisionMatrix acm;
  acm.setDefaultEntry("cone", boost::bind(&VisibilityConstraint::decideContact, this, _1));
  req.contacts = true;
  req.verbose = verbose;
  req.max_contacts = 1;
  collision_world.checkRobotCollision(req, res, *collision_robot_, state, acm);

  if (verbose)
  {
    std::stringstream ss;
    m->print(ss);
    ROS_INFO_NAMED("kinematic_constraints", "Visibility constraint %ssatisfied. Visibility cone approximation:\n %s",
                   res.collision ? "not " : "", ss.str().c_str());
  }

  return ConstraintEvaluationResult(!res.collision, res.collision ? res.contacts.begin()->second.front().depth : 0.0);
}

bool kinematic_constraints::VisibilityConstraint::decideContact(const collision_detection::Contact& contact) const
{
  if (contact.body_type_1 == collision_detection::BodyTypes::ROBOT_ATTACHED ||
      contact.body_type_2 == collision_detection::BodyTypes::ROBOT_ATTACHED)
    return true;
  if (contact.body_type_1 == collision_detection::BodyTypes::ROBOT_LINK &&
      contact.body_type_2 == collision_detection::BodyTypes::WORLD_OBJECT &&
      (robot_state::Transforms::sameFrame(contact.body_name_1, sensor_frame_id_) ||
       robot_state::Transforms::sameFrame(contact.body_name_1, target_frame_id_)))
  {
    ROS_DEBUG_NAMED("kinematic_constraints", "Accepted collision with either sensor or target");
    return true;
  }
  if (contact.body_type_2 == collision_detection::BodyTypes::ROBOT_LINK &&
      contact.body_type_1 == collision_detection::BodyTypes::WORLD_OBJECT &&
      (robot_state::Transforms::sameFrame(contact.body_name_2, sensor_frame_id_) ||
       robot_state::Transforms::sameFrame(contact.body_name_2, target_frame_id_)))
  {
    ROS_DEBUG_NAMED("kinematic_constraints", "Accepted collision with either sensor or target");
    return true;
  }
  return false;
}

void kinematic_constraints::VisibilityConstraint::print(std::ostream& out) const
{
  if (enabled())
  {
    out << "Visibility constraint for sensor in frame '" << sensor_frame_id_ << "' using target in frame '"
        << target_frame_id_ << "'" << std::endl;
    out << "Target radius: " << target_radius_ << ", using " << cone_sides_ << " sides." << std::endl;
  }
  else
    out << "No constraint" << std::endl;
}

void kinematic_constraints::KinematicConstraintSet::clear()
{
  all_constraints_ = moveit_msgs::Constraints();
  kinematic_constraints_.clear();
  joint_constraints_.clear();
  position_constraints_.clear();
  orientation_constraints_.clear();
  visibility_constraints_.clear();
}

bool kinematic_constraints::KinematicConstraintSet::add(const std::vector<moveit_msgs::JointConstraint>& jc)
{
  bool result = true;
  for (const auto& constraint : jc)
  {
    auto ev = new JointConstraint(robot_model_);
    bool u = ev->configure(constraint);
    result = result && u;
    kinematic_constraints_.push_back(KinematicConstraintPtr(ev));
    joint_constraints_.push_back(constraint);
    all_constraints_.joint_constraints.push_back(constraint);
  }
  return result;
}

bool kinematic_constraints::KinematicConstraintSet::add(const std::vector<moveit_msgs::PositionConstraint>& pc,
                                                        const robot_state::Transforms& tf)
{
  bool result = true;
  for (const auto& constraint : pc)
  {
    auto ev = new PositionConstraint(robot_model_);
    bool u = ev->configure(constraint, tf);
    result = result && u;
    kinematic_constraints_.push_back(KinematicConstraintPtr(ev));
    position_constraints_.push_back(constraint);
    all_constraints_.position_constraints.push_back(constraint);
  }
  return result;
}

bool kinematic_constraints::KinematicConstraintSet::add(const std::vector<moveit_msgs::OrientationConstraint>& oc,
                                                        const robot_state::Transforms& tf)
{
  bool result = true;
  for (const auto& constraint : oc)
  {
    auto ev = new OrientationConstraint(robot_model_);
    bool u = ev->configure(constraint, tf);
    result = result && u;
    kinematic_constraints_.push_back(KinematicConstraintPtr(ev));
    orientation_constraints_.push_back(constraint);
    all_constraints_.orientation_constraints.push_back(constraint);
  }
  return result;
}

bool kinematic_constraints::KinematicConstraintSet::add(const std::vector<moveit_msgs::VisibilityConstraint>& vc,
                                                        const robot_state::Transforms& tf)
{
  bool result = true;
  for (const auto& constraint : vc)
  {
    auto ev = new VisibilityConstraint(robot_model_);
    bool u = ev->configure(constraint, tf);
    result = result && u;
    kinematic_constraints_.push_back(KinematicConstraintPtr(ev));
    visibility_constraints_.push_back(constraint);
    all_constraints_.visibility_constraints.push_back(constraint);
  }
  return result;
}

bool kinematic_constraints::KinematicConstraintSet::add(const moveit_msgs::Constraints& c,
                                                        const robot_state::Transforms& tf)
{
  bool j = add(c.joint_constraints);
  bool p = add(c.position_constraints, tf);
  bool o = add(c.orientation_constraints, tf);
  bool v = add(c.visibility_constraints, tf);
  return j && p && o && v;
}

kinematic_constraints::ConstraintEvaluationResult
kinematic_constraints::KinematicConstraintSet::decide(const robot_state::RobotState& state, bool verbose) const
{
  ConstraintEvaluationResult res(true, 0.0);
  for (const auto& kinematic_constraint : kinematic_constraints_)
  {
    ConstraintEvaluationResult r = kinematic_constraint->decide(state, verbose);
    if (!r.satisfied)
      res.satisfied = false;
    res.distance += r.distance;
  }
  return res;
}

kinematic_constraints::ConstraintEvaluationResult kinematic_constraints::KinematicConstraintSet::decide(
    const robot_state::RobotState& state, std::vector<ConstraintEvaluationResult>& results, bool verbose) const
{
  ConstraintEvaluationResult result(true, 0.0);
  results.resize(kinematic_constraints_.size());
  for (std::size_t i = 0; i < kinematic_constraints_.size(); ++i)
  {
    results[i] = kinematic_constraints_[i]->decide(state, verbose);
    result.satisfied = result.satisfied && results[i].satisfied;
    result.distance += results[i].distance;
  }

  return result;
}

void kinematic_constraints::KinematicConstraintSet::print(std::ostream& out) const
{
  out << kinematic_constraints_.size() << " kinematic constraints" << std::endl;
  for (const auto& kinematic_constraint : kinematic_constraints_)
    kinematic_constraint->print(out);
}

bool kinematic_constraints::KinematicConstraintSet::equal(const KinematicConstraintSet& other, double margin) const
{
  // each constraint in this matches some in the other
  for (const auto& kinematic_constraint : kinematic_constraints_)
  {
    bool found = false;
    for (unsigned int j = 0; !found && j < other.kinematic_constraints_.size(); ++j)
      found = kinematic_constraint->equal(*other.kinematic_constraints_[j], margin);
    if (!found)
      return false;
  }
  // each constraint in the other matches some constraint in this
  for (const auto& kinematic_constraint : other.kinematic_constraints_)
  {
    bool found = false;
    for (unsigned int j = 0; !found && j < kinematic_constraints_.size(); ++j)
      found = kinematic_constraint->equal(*kinematic_constraints_[j], margin);
    if (!found)
      return false;
  }
  return true;
}<|MERGE_RESOLUTION|>--- conflicted
+++ resolved
@@ -76,13 +76,8 @@
   // testing tolerances first
   if (jc.tolerance_above < 0.0 || jc.tolerance_below < 0.0)
   {
-<<<<<<< HEAD
-    CONSOLE_BRIDGE_logWarn("JointConstraint tolerance values must be positive.");
+    ROS_WARN_NAMED("kinematic_constraints", "JointConstraint tolerance values must be positive.");
     joint_model_ = nullptr;
-=======
-    ROS_WARN_NAMED("kinematic_constraints", "JointConstraint tolerance values must be positive.");
-    joint_model_ = NULL;
->>>>>>> 6bf3d044
     return false;
   }
 
@@ -110,27 +105,15 @@
       // check if the joint has 1 DOF (the only kind we can handle)
       if (joint_model_->getVariableCount() == 0)
       {
-<<<<<<< HEAD
-        CONSOLE_BRIDGE_logError("Joint '%s' has no parameters to constrain", jc.joint_name.c_str());
+        ROS_ERROR_NAMED("kinematic_constraints", "Joint '%s' has no parameters to constrain", jc.joint_name.c_str());
         joint_model_ = nullptr;
-      }
-      else if (joint_model_->getVariableCount() > 1)
-      {
-        CONSOLE_BRIDGE_logError("Joint '%s' has more than one parameter to constrain. "
-                                "This type of constraint is not supported.",
-                                jc.joint_name.c_str());
-        joint_model_ = nullptr;
-=======
-        ROS_ERROR_NAMED("kinematic_constraints", "Joint '%s' has no parameters to constrain", jc.joint_name.c_str());
-        joint_model_ = NULL;
       }
       else if (joint_model_->getVariableCount() > 1)
       {
         ROS_ERROR_NAMED("kinematic_constraints", "Joint '%s' has more than one parameter to constrain. "
                                                  "This type of constraint is not supported.",
                         jc.joint_name.c_str());
-        joint_model_ = NULL;
->>>>>>> 6bf3d044
+        joint_model_ = nullptr;
       }
     }
     else
@@ -145,15 +128,9 @@
         }
       if (found < 0)
       {
-<<<<<<< HEAD
-        CONSOLE_BRIDGE_logError("Local variable name '%s' is not known to joint '%s'", local_variable_name_.c_str(),
-                                joint_model_->getName().c_str());
-        joint_model_ = nullptr;
-=======
         ROS_ERROR_NAMED("kinematic_constraints", "Local variable name '%s' is not known to joint '%s'",
                         local_variable_name_.c_str(), joint_model_->getName().c_str());
-        joint_model_ = NULL;
->>>>>>> 6bf3d044
+        joint_model_ = nullptr;
       }
     }
   }
