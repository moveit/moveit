--- conflicted
+++ resolved
@@ -95,13 +95,8 @@
     const urdf::Link* root_link_ptr = urdf_model.getRoot().get();
     model_frame_ = '/' + root_link_ptr->name;
 
-<<<<<<< HEAD
-    CONSOLE_BRIDGE_logDebug("... building kinematic chain");
+    ROS_DEBUG_NAMED("robot_model", "... building kinematic chain");
     root_joint_ = buildRecursive(nullptr, root_link_ptr, srdf_model);
-=======
-    ROS_DEBUG_NAMED("robot_model", "... building kinematic chain");
-    root_joint_ = buildRecursive(NULL, root_link_ptr, srdf_model);
->>>>>>> 6bf3d044
     if (root_joint_)
       root_link_ = root_joint_->getChildLinkModel();
     ROS_DEBUG_NAMED("robot_model", "... building mimic joints");
@@ -334,39 +329,22 @@
             for (std::size_t j = 0; j < vn.size(); ++j)
               state[vn[j]] = jt->second[j];
           else
-<<<<<<< HEAD
-            CONSOLE_BRIDGE_logError(
-                "The model for joint '%s' requires %d variable values, but only %d variable values were supplied "
-                "in default state '%s' for group '%s'",
-                jt->first.c_str(), (int)vn.size(), (int)jt->second.size(), d.name_.c_str(), jmg->getName().c_str());
-        }
-        else
-          CONSOLE_BRIDGE_logError("Group state '%s' specifies value for joint '%s', but that joint is not part of "
-                                  "group '%s'",
-                                  d.name_.c_str(), jt->first.c_str(), jmg->getName().c_str());
-=======
             ROS_ERROR_NAMED(
                 "robot_model", "The model for joint '%s' requires %d variable values, "
                                "but only %d variable values were supplied in default state '%s' for group '%s'",
-                jt->first.c_str(), (int)vn.size(), (int)jt->second.size(), ds[i].name_.c_str(), jmg->getName().c_str());
+                jt->first.c_str(), (int)vn.size(), (int)jt->second.size(), d.name_.c_str(), jmg->getName().c_str());
         }
         else
           ROS_ERROR_NAMED("robot_model", "Group state '%s' specifies value for joint '%s', "
                                          "but that joint is not part of group '%s'",
-                          ds[i].name_.c_str(), jt->first.c_str(), jmg->getName().c_str());
->>>>>>> 6bf3d044
+                          d.name_.c_str(), jt->first.c_str(), jmg->getName().c_str());
       }
       if (!state.empty())
         jmg->addDefaultState(d.name_, state);
     }
     else
-<<<<<<< HEAD
-      CONSOLE_BRIDGE_logError("Group state '%s' specified for group '%s', but that group does not exist",
-                              d.name_.c_str(), d.group_.c_str());
-=======
       ROS_ERROR_NAMED("robot_model", "Group state '%s' specified for group '%s', but that group does not exist",
-                      ds[i].name_.c_str(), ds[i].group_.c_str());
->>>>>>> 6bf3d044
+                      d.name_.c_str(), d.group_.c_str());
   }
 }
 
@@ -385,22 +363,13 @@
           if (joint_model->getVariableCount() == jit->second->getVariableCount())
             joint_model->setMimic(jit->second, jm->mimic->multiplier, jm->mimic->offset);
           else
-<<<<<<< HEAD
-            CONSOLE_BRIDGE_logError("Join '%s' cannot mimic joint '%s' because they have different number of DOF",
-                                    joint_model->getName().c_str(), jm->mimic->joint_name.c_str());
-        }
-        else
-          CONSOLE_BRIDGE_logError("Joint '%s' cannot mimic unknown joint '%s'", joint_model->getName().c_str(),
-                                  jm->mimic->joint_name.c_str());
-=======
             ROS_ERROR_NAMED("robot_model",
                             "Join '%s' cannot mimic joint '%s' because they have different number of DOF",
-                            joint_model_vector_[i]->getName().c_str(), jm->mimic->joint_name.c_str());
+                            joint_model->getName().c_str(), jm->mimic->joint_name.c_str());
         }
         else
           ROS_ERROR_NAMED("robot_model", "Joint '%s' cannot mimic unknown joint '%s'",
-                          joint_model_vector_[i]->getName().c_str(), jm->mimic->joint_name.c_str());
->>>>>>> 6bf3d044
+                          joint_model->getName().c_str(), jm->mimic->joint_name.c_str());
       }
   }
 
@@ -422,15 +391,9 @@
         }
         if (joint_model == joint_model->getMimic())
         {
-<<<<<<< HEAD
-          CONSOLE_BRIDGE_logError("Cycle found in joint that mimic each other. Ignoring all mimic joints.");
+          ROS_ERROR_NAMED("robot_model", "Cycle found in joint that mimic each other. Ignoring all mimic joints.");
           for (auto& joint_model_2 : joint_model_vector_)
             joint_model_2->setMimic(nullptr, 0.0, 0.0);
-=======
-          ROS_ERROR_NAMED("robot_model", "Cycle found in joint that mimic each other. Ignoring all mimic joints.");
-          for (std::size_t i = 0; i < joint_model_vector_.size(); ++i)
-            joint_model_vector_[i]->setMimic(NULL, 0.0, 0.0);
->>>>>>> 6bf3d044
           change = false;
           break;
         }
@@ -458,13 +421,8 @@
     it = joint_model_group_map_.find(name);
     if (it != joint_model_group_map_.end() && it->second->isEndEffector())
       return it->second;
-<<<<<<< HEAD
-    CONSOLE_BRIDGE_logError("End-effector '%s' not found in model '%s'", name.c_str(), model_name_.c_str());
+    ROS_ERROR_NAMED("robot_model", "End-effector '%s' not found in model '%s'", name.c_str(), model_name_.c_str());
     return nullptr;
-=======
-    ROS_ERROR_NAMED("robot_model", "End-effector '%s' not found in model '%s'", name.c_str(), model_name_.c_str());
-    return NULL;
->>>>>>> 6bf3d044
   }
   return it->second;
 }
@@ -477,13 +435,8 @@
     it = joint_model_group_map_.find(name);
     if (it != joint_model_group_map_.end() && it->second->isEndEffector())
       return it->second;
-<<<<<<< HEAD
-    CONSOLE_BRIDGE_logError("End-effector '%s' not found in model '%s'", name.c_str(), model_name_.c_str());
+    ROS_ERROR_NAMED("robot_model", "End-effector '%s' not found in model '%s'", name.c_str(), model_name_.c_str());
     return nullptr;
-=======
-    ROS_ERROR_NAMED("robot_model", "End-effector '%s' not found in model '%s'", name.c_str(), model_name_.c_str());
-    return NULL;
->>>>>>> 6bf3d044
   }
   return it->second;
 }
@@ -498,13 +451,8 @@
   auto it = joint_model_group_map_.find(name);
   if (it == joint_model_group_map_.end())
   {
-<<<<<<< HEAD
-    CONSOLE_BRIDGE_logError("Group '%s' not found in model '%s'", name.c_str(), model_name_.c_str());
+    ROS_ERROR_NAMED("robot_model", "Group '%s' not found in model '%s'", name.c_str(), model_name_.c_str());
     return nullptr;
-=======
-    ROS_ERROR_NAMED("robot_model", "Group '%s' not found in model '%s'", name.c_str(), model_name_.c_str());
-    return NULL;
->>>>>>> 6bf3d044
   }
   return it->second;
 }
@@ -514,13 +462,8 @@
   JointModelGroupMap::const_iterator it = joint_model_group_map_.find(name);
   if (it == joint_model_group_map_.end())
   {
-<<<<<<< HEAD
-    CONSOLE_BRIDGE_logError("Group '%s' not found in model '%s'", name.c_str(), model_name_.c_str());
+    ROS_ERROR_NAMED("robot_model", "Group '%s' not found in model '%s'", name.c_str(), model_name_.c_str());
     return nullptr;
-=======
-    ROS_ERROR_NAMED("robot_model", "Group '%s' not found in model '%s'", name.c_str(), model_name_.c_str());
-    return NULL;
->>>>>>> 6bf3d044
   }
   return it->second;
 }
@@ -647,32 +590,18 @@
               if (jt->second != it->second)
                 eef_parent_group = jt->second;
               else
-<<<<<<< HEAD
-                CONSOLE_BRIDGE_logError("Group '%s' for end-effector '%s' cannot be its own parent",
-                                        eef.parent_group_.c_str(), eef.name_.c_str());
-            }
-            else
-              CONSOLE_BRIDGE_logError("Group '%s' was specified as parent group for end-effector '%s' but it does not "
-                                      "include the parent link '%s'",
-                                      eef.parent_group_.c_str(), eef.name_.c_str(), eef.parent_link_.c_str());
-          }
-          else
-            CONSOLE_BRIDGE_logError("Group name '%s' not found (specified as parent group for end-effector '%s')",
-                                    eef.parent_group_.c_str(), eef.name_.c_str());
-=======
                 ROS_ERROR_NAMED("robot_model", "Group '%s' for end-effector '%s' cannot be its own parent",
-                                eefs[k].parent_group_.c_str(), eefs[k].name_.c_str());
+                                eef.parent_group_.c_str(), eef.name_.c_str());
             }
             else
               ROS_ERROR_NAMED("robot_model", "Group '%s' was specified as parent group for end-effector '%s' "
                                              "but it does not include the parent link '%s'",
-                              eefs[k].parent_group_.c_str(), eefs[k].name_.c_str(), eefs[k].parent_link_.c_str());
+                              eef.parent_group_.c_str(), eef.name_.c_str(), eef.parent_link_.c_str());
           }
           else
             ROS_ERROR_NAMED("robot_model",
                             "Group name '%s' not found (specified as parent group for end-effector '%s')",
-                            eefs[k].parent_group_.c_str(), eefs[k].name_.c_str());
->>>>>>> 6bf3d044
+                            eef.parent_group_.c_str(), eef.name_.c_str());
         }
 
         // if no parent group was specified, use a default one
@@ -695,13 +624,8 @@
         }
         else
         {
-<<<<<<< HEAD
-          CONSOLE_BRIDGE_logWarn("Could not identify parent group for end-effector '%s'", eef.name_.c_str());
+          ROS_WARN_NAMED("robot_model", "Could not identify parent group for end-effector '%s'", eef.name_.c_str());
           it->second->setEndEffectorParent("", eef.parent_link_);
-=======
-          ROS_WARN_NAMED("robot_model", "Could not identify parent group for end-effector '%s'", eefs[k].name_.c_str());
-          it->second->setEndEffectorParent("", eefs[k].parent_link_);
->>>>>>> 6bf3d044
         }
         break;
       }
@@ -966,24 +890,14 @@
     {
       if (vjoint.child_link_ != child_link->name)
       {
-<<<<<<< HEAD
-        CONSOLE_BRIDGE_logWarn("Skipping virtual joint '%s' because its child frame '%s' does not match the URDF frame "
-                               "'%s'",
-                               vjoint.name_.c_str(), vjoint.child_link_.c_str(), child_link->name.c_str());
-=======
         ROS_WARN_NAMED("robot_model", "Skipping virtual joint '%s' because its child frame '%s' "
                                       "does not match the URDF frame '%s'",
-                       vjoints[i].name_.c_str(), vjoints[i].child_link_.c_str(), child_link->name.c_str());
->>>>>>> 6bf3d044
+                       vjoint.name_.c_str(), vjoint.child_link_.c_str(), child_link->name.c_str());
       }
       else if (vjoint.parent_frame_.empty())
       {
-<<<<<<< HEAD
-        CONSOLE_BRIDGE_logWarn("Skipping virtual joint '%s' because its parent frame is empty", vjoint.name_.c_str());
-=======
         ROS_WARN_NAMED("robot_model", "Skipping virtual joint '%s' because its parent frame is empty",
-                       vjoints[i].name_.c_str());
->>>>>>> 6bf3d044
+                       vjoint.name_.c_str());
       }
       else
       {
@@ -1165,27 +1079,17 @@
   auto it = joint_model_map_.find(name);
   if (it != joint_model_map_.end())
     return it->second;
-<<<<<<< HEAD
-  CONSOLE_BRIDGE_logError("Joint '%s' not found in model '%s'", name.c_str(), model_name_.c_str());
+  ROS_ERROR_NAMED("robot_model", "Joint '%s' not found in model '%s'", name.c_str(), model_name_.c_str());
   return nullptr;
-=======
-  ROS_ERROR_NAMED("robot_model", "Joint '%s' not found in model '%s'", name.c_str(), model_name_.c_str());
-  return NULL;
->>>>>>> 6bf3d044
 }
 
 const JointModel* RobotModel::getJointModel(int index) const
 {
   if (index < 0 || index >= static_cast<int>(joint_model_vector_.size()))
   {
-<<<<<<< HEAD
-    CONSOLE_BRIDGE_logError("Joint index '%i' out of bounds of joints in model '%s'", index, model_name_.c_str());
-    return nullptr;
-=======
     ROS_ERROR_NAMED("robot_model", "Joint index '%i' out of bounds of joints in model '%s'", index,
                     model_name_.c_str());
-    return NULL;
->>>>>>> 6bf3d044
+    return nullptr;
   }
   assert(joint_model_vector_[index]->getJointIndex() == index);
   return joint_model_vector_[index];
@@ -1196,13 +1100,8 @@
   JointModelMap::const_iterator it = joint_model_map_.find(name);
   if (it != joint_model_map_.end())
     return it->second;
-<<<<<<< HEAD
-  CONSOLE_BRIDGE_logError("Joint '%s' not found in model '%s'", name.c_str(), model_name_.c_str());
+  ROS_ERROR_NAMED("robot_model", "Joint '%s' not found in model '%s'", name.c_str(), model_name_.c_str());
   return nullptr;
-=======
-  ROS_ERROR_NAMED("robot_model", "Joint '%s' not found in model '%s'", name.c_str(), model_name_.c_str());
-  return NULL;
->>>>>>> 6bf3d044
 }
 
 const LinkModel* RobotModel::getLinkModel(const std::string& name) const
@@ -1214,13 +1113,8 @@
 {
   if (index < 0 || index >= static_cast<int>(link_model_vector_.size()))
   {
-<<<<<<< HEAD
-    CONSOLE_BRIDGE_logError("Link index '%i' out of bounds of links in model '%s'", index, model_name_.c_str());
+    ROS_ERROR_NAMED("robot_model", "Link index '%i' out of bounds of links in model '%s'", index, model_name_.c_str());
     return nullptr;
-=======
-    ROS_ERROR_NAMED("robot_model", "Link index '%i' out of bounds of links in model '%s'", index, model_name_.c_str());
-    return NULL;
->>>>>>> 6bf3d044
   }
   assert(link_model_vector_[index]->getLinkIndex() == index);
   return link_model_vector_[index];
@@ -1231,13 +1125,8 @@
   LinkModelMap::const_iterator it = link_model_map_.find(name);
   if (it != link_model_map_.end())
     return it->second;
-<<<<<<< HEAD
-  CONSOLE_BRIDGE_logError("Link '%s' not found in model '%s'", name.c_str(), model_name_.c_str());
+  ROS_ERROR_NAMED("robot_model", "Link '%s' not found in model '%s'", name.c_str(), model_name_.c_str());
   return nullptr;
-=======
-  ROS_ERROR_NAMED("robot_model", "Link '%s' not found in model '%s'", name.c_str(), model_name_.c_str());
-  return NULL;
->>>>>>> 6bf3d044
 }
 
 const LinkModel* RobotModel::getRigidlyConnectedParentLinkModel(const LinkModel* link)
