/*********************************************************************
* Software License Agreement (BSD License)
*
*  Copyright (c) 2013, Ioan A. Sucan
*  Copyright (c) 2013, Willow Garage, Inc.
*  All rights reserved.
*
*  Redistribution and use in source and binary forms, with or without
*  modification, are permitted provided that the following conditions
*  are met:
*
*   * Redistributions of source code must retain the above copyright
*     notice, this list of conditions and the following disclaimer.
*   * Redistributions in binary form must reproduce the above
*     copyright notice, this list of conditions and the following
*     disclaimer in the documentation and/or other materials provided
*     with the distribution.
*   * Neither the name of the Willow Garage nor the names of its
*     contributors may be used to endorse or promote products derived
*     from this software without specific prior written permission.
*
*  THIS SOFTWARE IS PROVIDED BY THE COPYRIGHT HOLDERS AND CONTRIBUTORS
*  "AS IS" AND ANY EXPRESS OR IMPLIED WARRANTIES, INCLUDING, BUT NOT
*  LIMITED TO, THE IMPLIED WARRANTIES OF MERCHANTABILITY AND FITNESS
*  FOR A PARTICULAR PURPOSE ARE DISCLAIMED. IN NO EVENT SHALL THE
*  COPYRIGHT OWNER OR CONTRIBUTORS BE LIABLE FOR ANY DIRECT, INDIRECT,
*  INCIDENTAL, SPECIAL, EXEMPLARY, OR CONSEQUENTIAL DAMAGES (INCLUDING,
*  BUT NOT LIMITED TO, PROCUREMENT OF SUBSTITUTE GOODS OR SERVICES;
*  LOSS OF USE, DATA, OR PROFITS; OR BUSINESS INTERRUPTION) HOWEVER
*  CAUSED AND ON ANY THEORY OF LIABILITY, WHETHER IN CONTRACT, STRICT
*  LIABILITY, OR TORT (INCLUDING NEGLIGENCE OR OTHERWISE) ARISING IN
*  ANY WAY OUT OF THE USE OF THIS SOFTWARE, EVEN IF ADVISED OF THE
*  POSSIBILITY OF SUCH DAMAGE.
*********************************************************************/

/* Author: Ioan Sucan, Dave Coleman */

#include <moveit/robot_model/robot_model.h>
#include <moveit/robot_model/joint_model_group.h>
#include <moveit/robot_model/revolute_joint_model.h>
#include <moveit/exceptions/exceptions.h>
#include <boost/lexical_cast.hpp>
#include <algorithm>
#include "order_robot_model_items.inc"

namespace moveit
{
namespace core
{
namespace
{
// check if a parent or ancestor of joint is included in this group
bool includesParent(const JointModel* joint, const JointModelGroup* group)
{
  bool found = false;
  // if we find that an ancestor is also in the group, then the joint is not a root
  while (joint->getParentLinkModel() != nullptr)
  {
    joint = joint->getParentLinkModel()->getParentJointModel();
    if (group->hasJointModel(joint->getName()) && joint->getVariableCount() > 0 && joint->getMimic() == nullptr)
    {
      found = true;
      break;
    }
    else if (joint->getMimic() != nullptr)
    {
      const JointModel* mjoint = joint->getMimic();
      if (group->hasJointModel(mjoint->getName()) && mjoint->getVariableCount() > 0 && mjoint->getMimic() == nullptr)
        found = true;
      else if (includesParent(mjoint, group))
        found = true;
      if (found)
        break;
    }
  }
  return found;
}

// check if joint a is right below b, in the kinematic chain, with no active DOF missing
bool jointPrecedes(const JointModel* a, const JointModel* b)
{
  if (!a->getParentLinkModel())
    return false;
  const JointModel* p = a->getParentLinkModel()->getParentJointModel();
  while (p)
  {
    if (p == b)
      return true;
    if (p->getType() == JointModel::FIXED)
      p = p->getParentLinkModel() ? p->getParentLinkModel()->getParentJointModel() : nullptr;
    else
      break;
  }

  return false;
}
}

JointModelGroup::JointModelGroup(std::string group_name, srdf::Model::Group config,
                                 const std::vector<const JointModel*>& unsorted_group_joints,
                                 const RobotModel* parent_model)
  : parent_model_(parent_model)
  , name_(std::move(group_name))
  , common_root_(nullptr)
  , variable_count_(0)
  , is_contiguous_index_list_(true)
  , is_chain_(false)
  , is_single_dof_(true)
  , config_(std::move(config))
{
  // sort joints in Depth-First order
  joint_model_vector_ = unsorted_group_joints;
  std::sort(joint_model_vector_.begin(), joint_model_vector_.end(), OrderJointsByIndex());
  joint_model_name_vector_.reserve(joint_model_vector_.size());

  // figure out active joints, mimic joints, fixed joints
  // construct index maps, list of variables
  for (auto& joint_model : joint_model_vector_)
  {
    joint_model_name_vector_.push_back(joint_model->getName());
    joint_model_map_[joint_model->getName()] = joint_model;
    unsigned int vc = joint_model->getVariableCount();
    if (vc > 0)
    {
      if (vc > 1)
        is_single_dof_ = false;
      const std::vector<std::string>& name_order = joint_model->getVariableNames();
      if (joint_model->getMimic() == nullptr)
      {
        active_joint_model_vector_.push_back(joint_model);
        active_joint_model_name_vector_.push_back(joint_model->getName());
        active_joint_model_start_index_.push_back(variable_count_);
        active_joint_models_bounds_.push_back(&joint_model->getVariableBounds());
      }
      else
        mimic_joints_.push_back(joint_model);
      for (const auto& name : name_order)
      {
        variable_names_.push_back(name);
        variable_names_set_.insert(name);
      }

      int first_index = joint_model->getFirstVariableIndex();
      for (std::size_t j = 0; j < name_order.size(); ++j)
      {
        variable_index_list_.push_back(first_index + j);
        joint_variables_index_map_[name_order[j]] = variable_count_ + j;
      }
      joint_variables_index_map_[joint_model->getName()] = variable_count_;

      if (joint_model->getType() == JointModel::REVOLUTE &&
          static_cast<const RevoluteJointModel*>(joint_model)->isContinuous())
        continuous_joint_model_vector_.push_back(joint_model);

      variable_count_ += vc;
    }
    else
      fixed_joints_.push_back(joint_model);
  }

  // now we need to find all the set of joints within this group
  // that root distinct subtrees
  for (auto& joint_model : active_joint_model_vector_)
  {
    // if we find that an ancestor is also in the group, then the joint is not a root
    if (!includesParent(joint_model, this))
      joint_roots_.push_back(joint_model);
  }

  // when updating this group within a state, it is useful to know
  // if the full state of a group is contiguous within the full state of the robot
  if (variable_index_list_.empty())
    is_contiguous_index_list_ = false;
  else
    for (std::size_t i = 1; i < variable_index_list_.size(); ++i)
      if (variable_index_list_[i] != variable_index_list_[i - 1] + 1)
      {
        is_contiguous_index_list_ = false;
        break;
      }

  // when updating/sampling a group state only, only mimic joints that have their parent within the group get updated.
  for (auto& mimic_joint : mimic_joints_)
    // if the joint we mimic is also in this group, we will need to do updates when sampling
    if (hasJointModel(mimic_joint->getMimic()->getName()))
    {
      int src = joint_variables_index_map_[mimic_joint->getMimic()->getName()];
      int dest = joint_variables_index_map_[mimic_joint->getName()];
      GroupMimicUpdate mu(src, dest, mimic_joint->getMimicFactor(), mimic_joint->getMimicOffset());
      group_mimic_update_.push_back(mu);
    }

  // now we need to make another pass for group links (we include the fixed joints here)
  std::set<const LinkModel*> group_links_set;
  for (auto& joint_model : joint_model_vector_)
    group_links_set.insert(joint_model->getChildLinkModel());
  for (auto group_link : group_links_set)
    link_model_vector_.push_back(group_link);
  std::sort(link_model_vector_.begin(), link_model_vector_.end(), OrderLinksByIndex());

  for (auto& link_model : link_model_vector_)
  {
    link_model_map_[link_model->getName()] = link_model;
    link_model_name_vector_.push_back(link_model->getName());
    if (!link_model->getShapes().empty())
    {
      link_model_with_geometry_vector_.push_back(link_model);
      link_model_with_geometry_name_vector_.push_back(link_model->getName());
    }
  }

  // compute the common root of this group
  if (!joint_roots_.empty())
  {
    common_root_ = joint_roots_[0];
    for (std::size_t i = 1; i < joint_roots_.size(); ++i)
      common_root_ = parent_model->getCommonRoot(joint_roots_[i], common_root_);
  }

  // compute updated links
  for (auto& joint_root : joint_roots_)
  {
    const std::vector<const LinkModel*>& links = joint_root->getDescendantLinkModels();
    updated_link_model_set_.insert(links.begin(), links.end());
  }
  for (auto updated_link : updated_link_model_set_)
  {
    updated_link_model_name_set_.insert(updated_link->getName());
    updated_link_model_vector_.push_back(updated_link);
    if (!updated_link->getShapes().empty())
    {
      updated_link_model_with_geometry_vector_.push_back(updated_link);
      updated_link_model_with_geometry_set_.insert(updated_link);
      updated_link_model_with_geometry_name_set_.insert(updated_link->getName());
    }
  }
  std::sort(updated_link_model_vector_.begin(), updated_link_model_vector_.end(), OrderLinksByIndex());
  std::sort(updated_link_model_with_geometry_vector_.begin(), updated_link_model_with_geometry_vector_.end(),
            OrderLinksByIndex());
  for (auto& updated_link : updated_link_model_vector_)
    updated_link_model_name_vector_.push_back(updated_link->getName());
  for (auto& link_with_geometry : updated_link_model_with_geometry_vector_)
    updated_link_model_with_geometry_name_vector_.push_back(link_with_geometry->getName());

  // check if this group should actually be a chain
  if (joint_roots_.size() == 1 && active_joint_model_vector_.size() > 1)
  {
    bool chain = true;
    // due to our sorting, the joints are sorted in a DF fashion, so looking at them in reverse,
    // we should always get to the parent.
    for (std::size_t k = joint_model_vector_.size() - 1; k > 0; --k)
      if (!jointPrecedes(joint_model_vector_[k], joint_model_vector_[k - 1]))
      {
        chain = false;
        break;
      }
    if (chain)
      is_chain_ = true;
  }
}

JointModelGroup::~JointModelGroup() = default;

void JointModelGroup::setSubgroupNames(const std::vector<std::string>& subgroups)
{
  subgroup_names_ = subgroups;
  subgroup_names_set_.clear();
  for (auto& subgroup_name : subgroup_names_)
    subgroup_names_set_.insert(subgroup_name);
}

void JointModelGroup::getSubgroups(std::vector<const JointModelGroup*>& sub_groups) const
{
  sub_groups.resize(subgroup_names_.size());
  for (std::size_t i = 0; i < subgroup_names_.size(); ++i)
    sub_groups[i] = parent_model_->getJointModelGroup(subgroup_names_[i]);
}

bool JointModelGroup::hasJointModel(const std::string& joint) const
{
  return joint_model_map_.find(joint) != joint_model_map_.end();
}

bool JointModelGroup::hasLinkModel(const std::string& link) const
{
  return link_model_map_.find(link) != link_model_map_.end();
}

const LinkModel* JointModelGroup::getLinkModel(const std::string& name) const
{
  auto it = link_model_map_.find(name);
  if (it == link_model_map_.end())
  {
<<<<<<< HEAD
    CONSOLE_BRIDGE_logError("Link '%s' not found in group '%s'", name.c_str(), name_.c_str());
    return nullptr;
=======
    ROS_ERROR_NAMED("robot_model.jmg", "Link '%s' not found in group '%s'", name.c_str(), name_.c_str());
    return NULL;
>>>>>>> 6bf3d044
  }
  return it->second;
}

const JointModel* JointModelGroup::getJointModel(const std::string& name) const
{
  auto it = joint_model_map_.find(name);
  if (it == joint_model_map_.end())
  {
<<<<<<< HEAD
    CONSOLE_BRIDGE_logError("Joint '%s' not found in group '%s'", name.c_str(), name_.c_str());
    return nullptr;
=======
    ROS_ERROR_NAMED("robot_model.jmg", "Joint '%s' not found in group '%s'", name.c_str(), name_.c_str());
    return NULL;
>>>>>>> 6bf3d044
  }
  return it->second;
}

void JointModelGroup::getVariableRandomPositions(random_numbers::RandomNumberGenerator& rng, double* values,
                                                 const JointBoundsVector& active_joint_bounds) const
{
  assert(active_joint_bounds.size() == active_joint_model_vector_.size());
  for (std::size_t i = 0; i < active_joint_model_vector_.size(); ++i)
    active_joint_model_vector_[i]->getVariableRandomPositions(rng, values + active_joint_model_start_index_[i],
                                                              *active_joint_bounds[i]);

  updateMimicJoints(values);
}

void JointModelGroup::getVariableRandomPositionsNearBy(random_numbers::RandomNumberGenerator& rng, double* values,
                                                       const JointBoundsVector& active_joint_bounds, const double* near,
                                                       double distance) const
{
  assert(active_joint_bounds.size() == active_joint_model_vector_.size());
  for (std::size_t i = 0; i < active_joint_model_vector_.size(); ++i)
    active_joint_model_vector_[i]->getVariableRandomPositionsNearBy(
        rng, values + active_joint_model_start_index_[i], *active_joint_bounds[i],
        near + active_joint_model_start_index_[i], distance);
  updateMimicJoints(values);
}

void JointModelGroup::getVariableRandomPositionsNearBy(
    random_numbers::RandomNumberGenerator& rng, double* values, const JointBoundsVector& active_joint_bounds,
    const double* near, const std::map<JointModel::JointType, double>& distance_map) const
{
  assert(active_joint_bounds.size() == active_joint_model_vector_.size());
  for (std::size_t i = 0; i < active_joint_model_vector_.size(); ++i)
  {
    double distance = 0.0;
    auto iter = distance_map.find(active_joint_model_vector_[i]->getType());
    if (iter != distance_map.end())
      distance = iter->second;
    else
      ROS_WARN_NAMED("robot_model.jmg", "Did not pass in distance for '%s'",
                     active_joint_model_vector_[i]->getName().c_str());
    active_joint_model_vector_[i]->getVariableRandomPositionsNearBy(
        rng, values + active_joint_model_start_index_[i], *active_joint_bounds[i],
        near + active_joint_model_start_index_[i], distance);
  }
  updateMimicJoints(values);
}

void JointModelGroup::getVariableRandomPositionsNearBy(random_numbers::RandomNumberGenerator& rng, double* values,
                                                       const JointBoundsVector& active_joint_bounds, const double* near,
                                                       const std::vector<double>& distances) const
{
  assert(active_joint_bounds.size() == active_joint_model_vector_.size());
  if (distances.size() != active_joint_model_vector_.size())
    throw Exception("When sampling random values nearby for group '" + name_ +
                    "', distances vector should be of size " +
                    boost::lexical_cast<std::string>(active_joint_model_vector_.size()) + ", but it is of size " +
                    boost::lexical_cast<std::string>(distances.size()));
  for (std::size_t i = 0; i < active_joint_model_vector_.size(); ++i)
    active_joint_model_vector_[i]->getVariableRandomPositionsNearBy(
        rng, values + active_joint_model_start_index_[i], *active_joint_bounds[i],
        near + active_joint_model_start_index_[i], distances[i]);
  updateMimicJoints(values);
}

bool JointModelGroup::satisfiesPositionBounds(const double* state, const JointBoundsVector& active_joint_bounds,
                                              double margin) const
{
  assert(active_joint_bounds.size() == active_joint_model_vector_.size());
  for (std::size_t i = 0; i < active_joint_model_vector_.size(); ++i)
    if (!active_joint_model_vector_[i]->satisfiesPositionBounds(state + active_joint_model_start_index_[i],
                                                                *active_joint_bounds[i], margin))
      return false;
  return true;
}

bool JointModelGroup::enforcePositionBounds(double* state, const JointBoundsVector& active_joint_bounds) const
{
  assert(active_joint_bounds.size() == active_joint_model_vector_.size());
  bool change = false;
  for (std::size_t i = 0; i < active_joint_model_vector_.size(); ++i)
    if (active_joint_model_vector_[i]->enforcePositionBounds(state + active_joint_model_start_index_[i],
                                                             *active_joint_bounds[i]))
      change = true;
  if (change)
    updateMimicJoints(state);
  return change;
}

double JointModelGroup::getMaximumExtent(const JointBoundsVector& active_joint_bounds) const
{
  double max_distance = 0.0;
  for (std::size_t j = 0; j < active_joint_model_vector_.size(); ++j)
    max_distance += active_joint_model_vector_[j]->getMaximumExtent(*active_joint_bounds[j]) *
                    active_joint_model_vector_[j]->getDistanceFactor();
  return max_distance;
}

double JointModelGroup::distance(const double* state1, const double* state2) const
{
  double d = 0.0;
  for (std::size_t i = 0; i < active_joint_model_vector_.size(); ++i)
    d += active_joint_model_vector_[i]->getDistanceFactor() *
         active_joint_model_vector_[i]->distance(state1 + active_joint_model_start_index_[i],
                                                 state2 + active_joint_model_start_index_[i]);
  return d;
}

void JointModelGroup::interpolate(const double* from, const double* to, double t, double* state) const
{
  // we interpolate values only for active joint models (non-mimic)
  for (std::size_t i = 0; i < active_joint_model_vector_.size(); ++i)
    active_joint_model_vector_[i]->interpolate(from + active_joint_model_start_index_[i],
                                               to + active_joint_model_start_index_[i], t,
                                               state + active_joint_model_start_index_[i]);

  // now we update mimic as needed
  updateMimicJoints(state);
}

void JointModelGroup::updateMimicJoints(double* values) const
{
  // update mimic (only local joints as we are dealing with a local group state)
  for (const auto& mimic : group_mimic_update_)
    values[mimic.dest] = values[mimic.src] * mimic.factor + mimic.offset;
}

void JointModelGroup::addDefaultState(const std::string& name, const std::map<std::string, double>& default_state)
{
  default_states_[name] = default_state;
  default_states_names_.push_back(name);
}

bool JointModelGroup::getVariableDefaultPositions(const std::string& name, std::map<std::string, double>& values) const
{
  auto it = default_states_.find(name);
  if (it == default_states_.end())
    return false;
  values = it->second;
  return true;
}

void JointModelGroup::getVariableDefaultPositions(double* values) const
{
  for (std::size_t i = 0; i < active_joint_model_vector_.size(); ++i)
    active_joint_model_vector_[i]->getVariableDefaultPositions(values + active_joint_model_start_index_[i]);
  updateMimicJoints(values);
}

void JointModelGroup::getVariableDefaultPositions(std::map<std::string, double>& values) const
{
  std::vector<double> tmp(variable_count_);
  getVariableDefaultPositions(&tmp[0]);
  for (std::size_t i = 0; i < variable_names_.size(); ++i)
    values[variable_names_[i]] = tmp[i];
}

void JointModelGroup::setEndEffectorName(const std::string& name)
{
  end_effector_name_ = name;
}

void JointModelGroup::setEndEffectorParent(const std::string& group, const std::string& link)
{
  end_effector_parent_.first = group;
  end_effector_parent_.second = link;
}

void JointModelGroup::attachEndEffector(const std::string& eef_name)
{
  attached_end_effector_names_.push_back(eef_name);
}

bool JointModelGroup::getEndEffectorTips(std::vector<std::string>& tips) const
{
  // Get a vector of tip links
  std::vector<const LinkModel*> tip_links;
  if (!getEndEffectorTips(tip_links))
    return false;

  // Convert to string names
  tips.clear();
  for (auto& tip_link : tip_links)
  {
    tips.push_back(tip_link->getName());
  }
  return true;
}

bool JointModelGroup::getEndEffectorTips(std::vector<const LinkModel*>& tips) const
{
  for (const auto& ee_name : getAttachedEndEffectorNames())
  {
    const JointModelGroup* eef = parent_model_->getEndEffector(ee_name);
    if (!eef)
    {
      ROS_ERROR_NAMED("robot_model.jmg", "Unable to find joint model group for eef");
      return false;
    }
    const std::string& eef_parent = eef->getEndEffectorParentGroup().second;

    const LinkModel* eef_link = parent_model_->getLinkModel(eef_parent);
    if (!eef_link)
    {
      ROS_ERROR_NAMED("robot_model.jmg", "Unable to find end effector link for eef");
      return false;
    }

    tips.push_back(eef_link);
  }
  return true;
}

const LinkModel* JointModelGroup::getOnlyOneEndEffectorTip() const
{
  std::vector<const LinkModel*> tips;
  getEndEffectorTips(tips);
  if (tips.size() == 1)
    return tips.front();
  else if (tips.size() > 1)
    ROS_ERROR_NAMED("robot_model.jmg", "More than one end effector tip found for joint model group, "
                                       "so cannot return only one");
  else
<<<<<<< HEAD
    CONSOLE_BRIDGE_logError("No end effector tips found in joint model group");
  return nullptr;
=======
    ROS_ERROR_NAMED("robot_model.jmg", "No end effector tips found in joint model group");
  return NULL;
>>>>>>> 6bf3d044
}

int JointModelGroup::getVariableGroupIndex(const std::string& variable) const
{
  auto it = joint_variables_index_map_.find(variable);
  if (it == joint_variables_index_map_.end())
  {
    ROS_ERROR_NAMED("robot_model.jmg", "Variable '%s' is not part of group '%s'", variable.c_str(), name_.c_str());
    return -1;
  }
  return it->second;
}

void JointModelGroup::setDefaultIKTimeout(double ik_timeout)
{
  group_kinematics_.first.default_ik_timeout_ = ik_timeout;
  if (group_kinematics_.first.solver_instance_)
    group_kinematics_.first.solver_instance_->setDefaultTimeout(ik_timeout);
  for (auto& kin_map : group_kinematics_.second)
    kin_map.second.default_ik_timeout_ = ik_timeout;
}

void JointModelGroup::setDefaultIKAttempts(unsigned int ik_attempts)
{
  group_kinematics_.first.default_ik_attempts_ = ik_attempts;
  for (auto& kin_map : group_kinematics_.second)
    kin_map.second.default_ik_attempts_ = ik_attempts;
}

bool JointModelGroup::computeIKIndexBijection(const std::vector<std::string>& ik_jnames,
                                              std::vector<unsigned int>& joint_bijection) const
{
  joint_bijection.clear();
  for (const auto& ik_jname : ik_jnames)
  {
    auto it = joint_variables_index_map_.find(ik_jname);
    if (it == joint_variables_index_map_.end())
    {
      // skip reported fixed joints
      if (hasJointModel(ik_jname) && getJointModel(ik_jname)->getType() == JointModel::FIXED)
        continue;
<<<<<<< HEAD
      CONSOLE_BRIDGE_logError("IK solver computes joint values for joint '%s' but group '%s' does not contain such a "
                              "joint.",
                              ik_jname.c_str(), getName().c_str());
=======
      ROS_ERROR_NAMED("robot_model.jmg", "IK solver computes joint values for joint '%s' "
                                         "but group '%s' does not contain such a joint.",
                      ik_jnames[i].c_str(), getName().c_str());
>>>>>>> 6bf3d044
      return false;
    }
    const JointModel* jm = getJointModel(ik_jname);
    for (unsigned int k = 0; k < jm->getVariableCount(); ++k)
      joint_bijection.push_back(it->second + k);
  }
  return true;
}

void JointModelGroup::setSolverAllocators(const std::pair<SolverAllocatorFn, SolverAllocatorMapFn>& solvers)
{
  if (solvers.first)
  {
    group_kinematics_.first.allocator_ = solvers.first;
    group_kinematics_.first.solver_instance_ = solvers.first(this);
    if (group_kinematics_.first.solver_instance_)
    {
      group_kinematics_.first.solver_instance_->setDefaultTimeout(group_kinematics_.first.default_ik_timeout_);
      group_kinematics_.first.solver_instance_const_ = group_kinematics_.first.solver_instance_;
      if (!computeIKIndexBijection(group_kinematics_.first.solver_instance_->getJointNames(),
                                   group_kinematics_.first.bijection_))
        group_kinematics_.first.reset();
    }
  }
  else
    // we now compute a joint bijection only if we have a solver map
    for (const auto& alloc_map : solvers.second)
      if (alloc_map.first->getSolverInstance())
      {
        KinematicsSolver& ks = group_kinematics_.second[alloc_map.first];
        ks.allocator_ = alloc_map.second;
        ks.solver_instance_ = const_cast<JointModelGroup*>(alloc_map.first)->getSolverInstance();
        ks.solver_instance_const_ = ks.solver_instance_;
        ks.default_ik_timeout_ = group_kinematics_.first.default_ik_timeout_;
        ks.default_ik_attempts_ = group_kinematics_.first.default_ik_attempts_;
        if (!computeIKIndexBijection(ks.solver_instance_->getJointNames(), ks.bijection_))
        {
          group_kinematics_.second.clear();
          break;
        }
      }
}

bool JointModelGroup::canSetStateFromIK(const std::string& tip) const
{
  const kinematics::KinematicsBaseConstPtr& solver = getSolverInstance();
  if (!solver || tip.empty())
    return false;

  const std::vector<std::string>& tip_frames = solver->getTipFrames();

  if (tip_frames.empty())
  {
    ROS_DEBUG_NAMED("robot_model.jmg", "Group %s has no tip frame(s)", name_.c_str());
    return false;
  }

  // loop through all tip frames supported by the JMG
  for (const auto& tip_frame : tip_frames)
  {
    // remove frame reference, if specified
    const std::string& tip_local = tip[0] == '/' ? tip.substr(1) : tip;
<<<<<<< HEAD
    const std::string& tip_frame_local = tip_frame[0] == '/' ? tip_frame.substr(1) : tip_frame;
    CONSOLE_BRIDGE_logDebug("joint_model_group.canSetStateFromIK: comparing input tip: %s to this groups tip: %s ",
                            tip_local.c_str(), tip_frame_local.c_str());
=======
    const std::string& tip_frame_local = tip_frames[i][0] == '/' ? tip_frames[i].substr(1) : tip_frames[i];
    ROS_DEBUG_NAMED("robot_model.jmg", "comparing input tip: %s to this groups tip: %s ", tip_local.c_str(),
                    tip_frame_local.c_str());
>>>>>>> 6bf3d044

    // Check if the IK solver's tip is the same as the frame of inquiry
    if (tip_local != tip_frame_local)
    {
      // If not the same, check if this planning group includes the frame of inquiry
      if (hasLinkModel(tip_frame_local))
      {
        const LinkModel* lm = getLinkModel(tip_frame_local);
        const LinkTransformMap& fixed_links = lm->getAssociatedFixedTransforms();
        // Check if our frame of inquiry is located anywhere further down the chain (towards the tip of the arm)
        for (const auto& fixed_link : fixed_links)
        {
          if (fixed_link.first->getName() == tip_local)
            return true;
        }
      }
    }
    else
      return true;
  }

  // Did not find any valid tip frame links to use
  return false;
}

void JointModelGroup::printGroupInfo(std::ostream& out) const
{
  out << "Group '" << name_ << "' using " << variable_count_ << " variables" << std::endl;
  out << "  * Joints:" << std::endl;
  for (auto joint_model : joint_model_vector_)
    out << "    '" << joint_model->getName() << "' (" << joint_model->getTypeName() << ")" << std::endl;
  out << "  * Variables:" << std::endl;
  for (const auto& variable_name : variable_names_)
  {
    int local_idx = joint_variables_index_map_.find(variable_name)->second;
    const JointModel* jm = parent_model_->getJointOfVariable(variable_name);
    out << "    '" << variable_name << "', index "
        << (jm->getFirstVariableIndex() + jm->getLocalVariableIndex(variable_name)) << " in full state, index "
        << local_idx << " in group state";
    if (jm->getMimic())
      out << ", mimic '" << jm->getMimic()->getName() << "'";
    out << std::endl;
    out << "        " << parent_model_->getVariableBounds(variable_name) << std::endl;
  }
  out << "  * Variables Index List:" << std::endl;
  out << "    ";
  for (int idx : variable_index_list_)
    out << idx << " ";
  if (is_contiguous_index_list_)
    out << "(contiguous)";
  else
    out << "(non-contiguous)";
  out << std::endl;
  if (group_kinematics_.first)
  {
    out << "  * Kinematics solver bijection:" << std::endl;
    out << "    ";
    for (unsigned int i : group_kinematics_.first.bijection_)
      out << i << " ";
    out << std::endl;
  }
  if (!group_kinematics_.second.empty())
  {
    out << "  * Compound kinematics solver:" << std::endl;
    for (const auto& kin_map : group_kinematics_.second)
    {
      out << "    " << kin_map.first->getName() << ":";
      for (unsigned int i : kin_map.second.bijection_)
        out << " " << i;
      out << std::endl;
    }
  }

  if (!group_mimic_update_.empty())
  {
    out << "  * Local Mimic Updates:" << std::endl;
    for (const auto& mimic : group_mimic_update_)
      out << "    [" << mimic.dest << "] = " << mimic.factor << " * [" << mimic.src << "] + " << mimic.offset
          << std::endl;
  }
  out << std::endl;
}

}  // end of namespace core
}  // end of namespace moveit<|MERGE_RESOLUTION|>--- conflicted
+++ resolved
@@ -291,13 +291,8 @@
   auto it = link_model_map_.find(name);
   if (it == link_model_map_.end())
   {
-<<<<<<< HEAD
-    CONSOLE_BRIDGE_logError("Link '%s' not found in group '%s'", name.c_str(), name_.c_str());
+    ROS_ERROR_NAMED("robot_model.jmg", "Link '%s' not found in group '%s'", name.c_str(), name_.c_str());
     return nullptr;
-=======
-    ROS_ERROR_NAMED("robot_model.jmg", "Link '%s' not found in group '%s'", name.c_str(), name_.c_str());
-    return NULL;
->>>>>>> 6bf3d044
   }
   return it->second;
 }
@@ -307,13 +302,8 @@
   auto it = joint_model_map_.find(name);
   if (it == joint_model_map_.end())
   {
-<<<<<<< HEAD
-    CONSOLE_BRIDGE_logError("Joint '%s' not found in group '%s'", name.c_str(), name_.c_str());
+    ROS_ERROR_NAMED("robot_model.jmg", "Joint '%s' not found in group '%s'", name.c_str(), name_.c_str());
     return nullptr;
-=======
-    ROS_ERROR_NAMED("robot_model.jmg", "Joint '%s' not found in group '%s'", name.c_str(), name_.c_str());
-    return NULL;
->>>>>>> 6bf3d044
   }
   return it->second;
 }
@@ -537,13 +527,8 @@
     ROS_ERROR_NAMED("robot_model.jmg", "More than one end effector tip found for joint model group, "
                                        "so cannot return only one");
   else
-<<<<<<< HEAD
-    CONSOLE_BRIDGE_logError("No end effector tips found in joint model group");
+    ROS_ERROR_NAMED("robot_model.jmg", "No end effector tips found in joint model group");
   return nullptr;
-=======
-    ROS_ERROR_NAMED("robot_model.jmg", "No end effector tips found in joint model group");
-  return NULL;
->>>>>>> 6bf3d044
 }
 
 int JointModelGroup::getVariableGroupIndex(const std::string& variable) const
@@ -585,15 +570,9 @@
       // skip reported fixed joints
       if (hasJointModel(ik_jname) && getJointModel(ik_jname)->getType() == JointModel::FIXED)
         continue;
-<<<<<<< HEAD
-      CONSOLE_BRIDGE_logError("IK solver computes joint values for joint '%s' but group '%s' does not contain such a "
-                              "joint.",
-                              ik_jname.c_str(), getName().c_str());
-=======
       ROS_ERROR_NAMED("robot_model.jmg", "IK solver computes joint values for joint '%s' "
                                          "but group '%s' does not contain such a joint.",
-                      ik_jnames[i].c_str(), getName().c_str());
->>>>>>> 6bf3d044
+                      ik_jname.c_str(), getName().c_str());
       return false;
     }
     const JointModel* jm = getJointModel(ik_jname);
@@ -656,15 +635,9 @@
   {
     // remove frame reference, if specified
     const std::string& tip_local = tip[0] == '/' ? tip.substr(1) : tip;
-<<<<<<< HEAD
     const std::string& tip_frame_local = tip_frame[0] == '/' ? tip_frame.substr(1) : tip_frame;
-    CONSOLE_BRIDGE_logDebug("joint_model_group.canSetStateFromIK: comparing input tip: %s to this groups tip: %s ",
-                            tip_local.c_str(), tip_frame_local.c_str());
-=======
-    const std::string& tip_frame_local = tip_frames[i][0] == '/' ? tip_frames[i].substr(1) : tip_frames[i];
     ROS_DEBUG_NAMED("robot_model.jmg", "comparing input tip: %s to this groups tip: %s ", tip_local.c_str(),
                     tip_frame_local.c_str());
->>>>>>> 6bf3d044
 
     // Check if the IK solver's tip is the same as the frame of inquiry
     if (tip_local != tip_frame_local)
