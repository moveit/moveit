--- conflicted
+++ resolved
@@ -8,7 +8,6 @@
 endif()
 
 #find_package(Boost REQUIRED system filesystem date_time thread iostreams)
-<<<<<<< HEAD
 find_package(catkin REQUIRED
 COMPONENTS
   control_msgs
@@ -19,14 +18,6 @@
 #  eigen_conversions
 #  eigen_stl_containers
 #  geometric_shapes
-=======
-find_package(catkin REQUIRED)
-#COMPONENTS
-#  eigen_conversions
-#  eigen_stl_containers
-#  geometric_shapes
-#  geometry_msgs
->>>>>>> 9b56edd8
 #  kdl_parser
 #  moveit_core
 #  moveit_msgs
@@ -37,7 +28,6 @@
 #  std_msgs
 #  trajectory_msgs
 #  visualization_msgs
-<<<<<<< HEAD
 )
 find_package(Eigen3 REQUIRED)
 # Eigen 3.2 (Wily) only provides EIGEN3_INCLUDE_DIR, not EIGEN3_INCLUDE_DIRS
@@ -45,30 +35,17 @@
   set(EIGEN3_INCLUDE_DIRS ${EIGEN3_INCLUDE_DIR})
 endif()
 
-=======
-#)
-#find_package(Eigen3 REQUIRED)
-## Eigen 3.2 (Wily) only provides EIGEN3_INCLUDE_DIR, not EIGEN3_INCLUDE_DIRS
-#if(NOT EIGEN3_INCLUDE_DIRS)
-#  set(EIGEN3_INCLUDE_DIRS ${EIGEN3_INCLUDE_DIR})
-#endif()
->>>>>>> 9b56edd8
 #find_package(octomap REQUIRED)
 #find_package(urdfdom REQUIRED)
 #find_package(urdfdom_headers REQUIRED)
 
-<<<<<<< HEAD
 set(THIS_PACKAGE_INCLUDE_DIRS
   jog_arm/include
 )
-=======
-set(THIS_PACKAGE_INCLUDE_DIRS)
->>>>>>> 9b56edd8
 
 catkin_package(
   INCLUDE_DIRS
     ${THIS_PACKAGE_INCLUDE_DIRS}
-<<<<<<< HEAD
     ${EIGEN3_INCLUDE_DIR}
   LIBRARIES
   CATKIN_DEPENDS
@@ -91,6 +68,7 @@
   DEPENDS
     EIGEN3
 #    Boost
+#   OCTOMAP
 #    urdfdom
 #    urdfdom_headers
 )
@@ -105,36 +83,4 @@
 #  ${OCTOMAP_INCLUDE_DIRS}
 )
 
-add_subdirectory(jog_arm)
-=======
-  LIBRARIES
-  CATKIN_DEPENDS
-  #  moveit_core
-  #  geometric_shapes
-  #  eigen_stl_containers
-  #  eigen_conversions
-  #  moveit_msgs
-  #  kdl_parser
-  #  pluginlib
-  #  std_msgs
-  #  trajectory_msgs
-  #  geometry_msgs
-  #  visualization_msgs
-  DEPENDS
-  #   EIGEN3
-  #   Boost
-  #   OCTOMAP
-  #   urdfdom
-  #   urdfdom_headers
-)
-
-include_directories(
-  ${THIS_PACKAGE_INCLUDE_DIRS}
-  ${Boost_INCLUDE_DIR}
-  ${EIGEN3_INCLUDE_DIRS}
-  ${catkin_INCLUDE_DIRS}
-  ${urdfdom_INCLUDE_DIRS}
-  ${urdfdom_headers_INCLUDE_DIRS}
-  ${OCTOMAP_INCLUDE_DIRS}
-  )
->>>>>>> 9b56edd8
+add_subdirectory(jog_arm)