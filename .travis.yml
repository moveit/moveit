--- conflicted
+++ resolved
@@ -17,14 +17,10 @@
     - ROS_DISTRO=melodic
     - ROS_REPO=ros
     - UPSTREAM_WORKSPACE=moveit.rosinstall
-<<<<<<< HEAD
     # moveit_ros_perception: mesh_filter_test fails due to broken Mesa OpenGL
     # moveit_experimental: test succeeds locally, not on Travis
     - TEST_BLACKLIST="moveit_ros_perception moveit_experimental"
-=======
-    - TEST_BLACKLIST=moveit_ros_perception  # mesh_filter_test fails due to broken Mesa OpenGL
     - CXXFLAGS="-Wall -Wextra -Wwrite-strings -Wunreachable-code -Wpointer-arith -Wredundant-decls -Wno-unused-parameter -Wno-unused-but-set-parameter -Wno-unused-function"
->>>>>>> a20b3632
     - WARNINGS_OK=false
   matrix:
     - TEST="clang-format catkin_lint"
