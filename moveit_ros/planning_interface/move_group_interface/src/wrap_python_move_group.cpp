--- conflicted
+++ resolved
@@ -109,66 +109,28 @@
     msg.pose = pose;
     msg.header.frame_id = getPoseReferenceFrame();
     msg.header.stamp = ros::Time::now();
-<<<<<<< HEAD
-    py::gil_scoped_release gr;
-    return place(object_name, msg, plan_only) == MoveItErrorCode::SUCCESS;
+    py::gil_scoped_release gr;
+    return place(object_name, msg, plan_only) == moveit::core::MoveItErrorCode::SUCCESS;
   }
 
   bool placePoses(const std::string& object_name, std::vector<geometry_msgs::PoseStamped> const& poses_list,
                   bool plan_only = false)
   {
     py::gil_scoped_release gr;
-    return place(object_name, poses_list, plan_only) == MoveItErrorCode::SUCCESS;
-=======
-    GILReleaser gr;
-    return place(object_name, msg, plan_only) == moveit::core::MoveItErrorCode::SUCCESS;
-  }
-
-  bool placePoses(const std::string& object_name, const bp::list& poses_list, bool plan_only = false)
-  {
-    int l = bp::len(poses_list);
-    std::vector<geometry_msgs::PoseStamped> poses(l);
-    for (int i = 0; i < l; ++i)
-      py_bindings_tools::deserializeMsg(py_bindings_tools::ByteString(poses_list[i]), poses[i]);
-    GILReleaser gr;
-    return place(object_name, poses, plan_only) == moveit::core::MoveItErrorCode::SUCCESS;
-  }
-
-  bool placeLocation(const std::string& object_name, const py_bindings_tools::ByteString& location_str,
-                     bool plan_only = false)
-  {
-    std::vector<moveit_msgs::PlaceLocation> locations(1);
-    py_bindings_tools::deserializeMsg(location_str, locations[0]);
-    GILReleaser gr;
-    return place(object_name, std::move(locations), plan_only) == moveit::core::MoveItErrorCode::SUCCESS;
->>>>>>> ea86018d
+    return place(object_name, poses_list, plan_only) == moveit::core::MoveItErrorCode::SUCCESS;
   }
 
   bool placeLocations(const std::string& object_name, std::vector<moveit_msgs::PlaceLocation> location_list,
                       bool plan_only = false)
   {
-<<<<<<< HEAD
-    py::gil_scoped_release gr;
-    return place(object_name, std::move(location_list), plan_only) == MoveItErrorCode::SUCCESS;
-=======
-    int l = bp::len(location_list);
-    std::vector<moveit_msgs::PlaceLocation> locations(l);
-    for (int i = 0; i < l; ++i)
-      py_bindings_tools::deserializeMsg(py_bindings_tools::ByteString(location_list[i]), locations[i]);
-    GILReleaser gr;
-    return place(object_name, std::move(locations), plan_only) == moveit::core::MoveItErrorCode::SUCCESS;
->>>>>>> ea86018d
+    py::gil_scoped_release gr;
+    return place(object_name, std::move(location_list), plan_only) == moveit::core::MoveItErrorCode::SUCCESS;
   }
 
   bool placeAnywhere(const std::string& object_name, bool plan_only = false)
   {
-<<<<<<< HEAD
-    py::gil_scoped_release gr;
-    return place(object_name, plan_only) == MoveItErrorCode::SUCCESS;
-=======
-    GILReleaser gr;
+    py::gil_scoped_release gr;
     return place(object_name, plan_only) == moveit::core::MoveItErrorCode::SUCCESS;
->>>>>>> ea86018d
   }
 
   moveit_msgs::RobotState getCurrentStateBoundedPython()
@@ -190,13 +152,8 @@
 
   bool movePython()
   {
-<<<<<<< HEAD
-    py::gil_scoped_release gr;
-    return move() == MoveItErrorCode::SUCCESS;
-=======
-    GILReleaser gr;
+    py::gil_scoped_release gr;
     return move() == moveit::core::MoveItErrorCode::SUCCESS;
->>>>>>> ea86018d
   }
 
   bool asyncMovePython()
@@ -206,31 +163,13 @@
 
   bool executePython(const moveit_msgs::RobotTrajectory& plan)
   {
-<<<<<<< HEAD
-    py::gil_scoped_release gr;
-    return execute(plan) == MoveItErrorCode::SUCCESS;
-=======
-    return attachObject(object_name, link_name, py_bindings_tools::stringFromList(touch_links));
-  }
-
-  bool executePython(const py_bindings_tools::ByteString& plan_str)
-  {
-    MoveGroupInterface::Plan plan;
-    py_bindings_tools::deserializeMsg(plan_str, plan.trajectory_);
-    GILReleaser gr;
+    py::gil_scoped_release gr;
     return execute(plan) == moveit::core::MoveItErrorCode::SUCCESS;
->>>>>>> ea86018d
   }
 
   bool asyncExecutePython(const moveit_msgs::RobotTrajectory& plan)
   {
-<<<<<<< HEAD
-    return asyncExecute(plan) == MoveItErrorCode::SUCCESS;
-=======
-    MoveGroupInterface::Plan plan;
-    py_bindings_tools::deserializeMsg(plan_str, plan.trajectory_);
     return asyncExecute(plan) == moveit::core::MoveItErrorCode::SUCCESS;
->>>>>>> ea86018d
   }
 
   std::tuple<moveit_msgs::MoveItErrorCodes, moveit_msgs::RobotTrajectory, double> planPython()
@@ -341,163 +280,6 @@
     }
   }
 };
-<<<<<<< HEAD
-=======
-
-BOOST_PYTHON_MEMBER_FUNCTION_OVERLOADS(getJacobianMatrixOverloads, getJacobianMatrixPython, 1, 2)
-
-static void wrap_move_group_interface()
-{
-  eigenpy::enableEigenPy();
-
-  bp::class_<MoveGroupInterfaceWrapper, boost::noncopyable> move_group_interface_class(
-      "MoveGroupInterface", bp::init<std::string, std::string, bp::optional<std::string, double>>());
-
-  move_group_interface_class.def("async_move", &MoveGroupInterfaceWrapper::asyncMovePython);
-  move_group_interface_class.def("move", &MoveGroupInterfaceWrapper::movePython);
-  move_group_interface_class.def("execute", &MoveGroupInterfaceWrapper::executePython);
-  move_group_interface_class.def("async_execute", &MoveGroupInterfaceWrapper::asyncExecutePython);
-  moveit::core::MoveItErrorCode (MoveGroupInterfaceWrapper::*pick_1)(const std::string&, bool) =
-      &MoveGroupInterfaceWrapper::pick;
-  move_group_interface_class.def("pick", pick_1);
-  move_group_interface_class.def("pick", &MoveGroupInterfaceWrapper::pickGrasp);
-  move_group_interface_class.def("pick", &MoveGroupInterfaceWrapper::pickGrasps);
-  move_group_interface_class.def("place", &MoveGroupInterfaceWrapper::placePose);
-  move_group_interface_class.def("place_poses_list", &MoveGroupInterfaceWrapper::placePoses);
-  move_group_interface_class.def("place", &MoveGroupInterfaceWrapper::placeLocation);
-  move_group_interface_class.def("place_locations_list", &MoveGroupInterfaceWrapper::placeLocations);
-  move_group_interface_class.def("place", &MoveGroupInterfaceWrapper::placeAnywhere);
-  move_group_interface_class.def("stop", &MoveGroupInterfaceWrapper::stop);
-
-  move_group_interface_class.def("get_name", &MoveGroupInterfaceWrapper::getNameCStr);
-  move_group_interface_class.def("get_planning_frame", &MoveGroupInterfaceWrapper::getPlanningFrameCStr);
-  move_group_interface_class.def("get_interface_description", &MoveGroupInterfaceWrapper::getInterfaceDescriptionPython);
-
-  move_group_interface_class.def("get_active_joints", &MoveGroupInterfaceWrapper::getActiveJointsList);
-  move_group_interface_class.def("get_joints", &MoveGroupInterfaceWrapper::getJointsList);
-  move_group_interface_class.def("get_variable_count", &MoveGroupInterfaceWrapper::getVariableCount);
-  move_group_interface_class.def("allow_looking", &MoveGroupInterfaceWrapper::allowLooking);
-  move_group_interface_class.def("allow_replanning", &MoveGroupInterfaceWrapper::allowReplanning);
-
-  move_group_interface_class.def("set_pose_reference_frame", &MoveGroupInterfaceWrapper::setPoseReferenceFrame);
-
-  move_group_interface_class.def("set_pose_reference_frame", &MoveGroupInterfaceWrapper::setPoseReferenceFrame);
-  move_group_interface_class.def("set_end_effector_link", &MoveGroupInterfaceWrapper::setEndEffectorLink);
-  move_group_interface_class.def("get_end_effector_link", &MoveGroupInterfaceWrapper::getEndEffectorLinkCStr);
-  move_group_interface_class.def("get_pose_reference_frame", &MoveGroupInterfaceWrapper::getPoseReferenceFrameCStr);
-
-  move_group_interface_class.def("set_pose_target", &MoveGroupInterfaceWrapper::setPoseTargetPython);
-
-  move_group_interface_class.def("set_pose_targets", &MoveGroupInterfaceWrapper::setPoseTargetsPython);
-
-  move_group_interface_class.def("set_position_target", &MoveGroupInterfaceWrapper::setPositionTarget);
-  move_group_interface_class.def("set_rpy_target", &MoveGroupInterfaceWrapper::setRPYTarget);
-  move_group_interface_class.def("set_orientation_target", &MoveGroupInterfaceWrapper::setOrientationTarget);
-
-  move_group_interface_class.def("get_current_pose", &MoveGroupInterfaceWrapper::getCurrentPosePython);
-  move_group_interface_class.def("get_current_rpy", &MoveGroupInterfaceWrapper::getCurrentRPYPython);
-
-  move_group_interface_class.def("get_random_pose", &MoveGroupInterfaceWrapper::getRandomPosePython);
-
-  move_group_interface_class.def("clear_pose_target", &MoveGroupInterfaceWrapper::clearPoseTarget);
-  move_group_interface_class.def("clear_pose_targets", &MoveGroupInterfaceWrapper::clearPoseTargets);
-
-  move_group_interface_class.def("set_joint_value_target",
-                                 &MoveGroupInterfaceWrapper::setJointValueTargetPythonIterable);
-  move_group_interface_class.def("set_joint_value_target", &MoveGroupInterfaceWrapper::setJointValueTargetPythonDict);
-
-  move_group_interface_class.def("set_joint_value_target",
-                                 &MoveGroupInterfaceWrapper::setJointValueTargetPerJointPythonList);
-  bool (MoveGroupInterfaceWrapper::*set_joint_value_target_4)(const std::string&, double) =
-      &MoveGroupInterfaceWrapper::setJointValueTarget;
-  move_group_interface_class.def("set_joint_value_target", set_joint_value_target_4);
-
-  move_group_interface_class.def("set_joint_value_target_from_pose",
-                                 &MoveGroupInterfaceWrapper::setJointValueTargetFromPosePython);
-  move_group_interface_class.def("set_joint_value_target_from_pose_stamped",
-                                 &MoveGroupInterfaceWrapper::setJointValueTargetFromPoseStampedPython);
-  move_group_interface_class.def("set_joint_value_target_from_joint_state_message",
-                                 &MoveGroupInterfaceWrapper::setJointValueTargetFromJointStatePython);
-
-  move_group_interface_class.def("get_joint_value_target", &MoveGroupInterfaceWrapper::getJointValueTargetPythonList);
-
-  move_group_interface_class.def("set_named_target", &MoveGroupInterfaceWrapper::setNamedTarget);
-  move_group_interface_class.def("set_random_target", &MoveGroupInterfaceWrapper::setRandomTarget);
-
-  void (MoveGroupInterfaceWrapper::*remember_joint_values_2)(const std::string&) =
-      &MoveGroupInterfaceWrapper::rememberJointValues;
-  move_group_interface_class.def("remember_joint_values", remember_joint_values_2);
-
-  move_group_interface_class.def("remember_joint_values", &MoveGroupInterfaceWrapper::rememberJointValuesFromPythonList);
-
-  move_group_interface_class.def("start_state_monitor", &MoveGroupInterfaceWrapper::startStateMonitor);
-  move_group_interface_class.def("get_current_joint_values", &MoveGroupInterfaceWrapper::getCurrentJointValuesList);
-  move_group_interface_class.def("get_random_joint_values", &MoveGroupInterfaceWrapper::getRandomJointValuesList);
-  move_group_interface_class.def("get_remembered_joint_values",
-                                 &MoveGroupInterfaceWrapper::getRememberedJointValuesPython);
-
-  move_group_interface_class.def("forget_joint_values", &MoveGroupInterfaceWrapper::forgetJointValues);
-
-  move_group_interface_class.def("get_goal_joint_tolerance", &MoveGroupInterfaceWrapper::getGoalJointTolerance);
-  move_group_interface_class.def("get_goal_position_tolerance", &MoveGroupInterfaceWrapper::getGoalPositionTolerance);
-  move_group_interface_class.def("get_goal_orientation_tolerance",
-                                 &MoveGroupInterfaceWrapper::getGoalOrientationTolerance);
-
-  move_group_interface_class.def("set_goal_joint_tolerance", &MoveGroupInterfaceWrapper::setGoalJointTolerance);
-  move_group_interface_class.def("set_goal_position_tolerance", &MoveGroupInterfaceWrapper::setGoalPositionTolerance);
-  move_group_interface_class.def("set_goal_orientation_tolerance",
-                                 &MoveGroupInterfaceWrapper::setGoalOrientationTolerance);
-  move_group_interface_class.def("set_goal_tolerance", &MoveGroupInterfaceWrapper::setGoalTolerance);
-
-  move_group_interface_class.def("set_start_state_to_current_state",
-                                 &MoveGroupInterfaceWrapper::setStartStateToCurrentState);
-  move_group_interface_class.def("set_start_state", &MoveGroupInterfaceWrapper::setStartStatePython);
-
-  bool (MoveGroupInterfaceWrapper::*set_path_constraints_1)(const std::string&) =
-      &MoveGroupInterfaceWrapper::setPathConstraints;
-  move_group_interface_class.def("set_path_constraints", set_path_constraints_1);
-  move_group_interface_class.def("set_path_constraints_from_msg", &MoveGroupInterfaceWrapper::setPathConstraintsFromMsg);
-  move_group_interface_class.def("get_path_constraints", &MoveGroupInterfaceWrapper::getPathConstraintsPython);
-  move_group_interface_class.def("clear_path_constraints", &MoveGroupInterfaceWrapper::clearPathConstraints);
-
-  move_group_interface_class.def("set_trajectory_constraints_from_msg",
-                                 &MoveGroupInterfaceWrapper::setTrajectoryConstraintsFromMsg);
-  move_group_interface_class.def("get_trajectory_constraints",
-                                 &MoveGroupInterfaceWrapper::getTrajectoryConstraintsPython);
-  move_group_interface_class.def("clear_trajectory_constraints", &MoveGroupInterfaceWrapper::clearTrajectoryConstraints);
-  move_group_interface_class.def("get_known_constraints", &MoveGroupInterfaceWrapper::getKnownConstraintsList);
-  move_group_interface_class.def("set_constraints_database", &MoveGroupInterfaceWrapper::setConstraintsDatabase);
-  move_group_interface_class.def("set_workspace", &MoveGroupInterfaceWrapper::setWorkspace);
-  move_group_interface_class.def("set_planning_time", &MoveGroupInterfaceWrapper::setPlanningTime);
-  move_group_interface_class.def("get_planning_time", &MoveGroupInterfaceWrapper::getPlanningTime);
-  move_group_interface_class.def("set_max_velocity_scaling_factor",
-                                 &MoveGroupInterfaceWrapper::setMaxVelocityScalingFactor);
-  move_group_interface_class.def("set_max_acceleration_scaling_factor",
-                                 &MoveGroupInterfaceWrapper::setMaxAccelerationScalingFactor);
-  move_group_interface_class.def("set_planner_id", &MoveGroupInterfaceWrapper::setPlannerId);
-  move_group_interface_class.def("get_planner_id", &MoveGroupInterfaceWrapper::getPlannerIdCStr);
-  move_group_interface_class.def("set_planning_pipeline_id", &MoveGroupInterfaceWrapper::setPlanningPipelineId);
-  move_group_interface_class.def("get_planning_pipeline_id", &MoveGroupInterfaceWrapper::getPlanningPipelineIdCStr);
-  move_group_interface_class.def("set_num_planning_attempts", &MoveGroupInterfaceWrapper::setNumPlanningAttempts);
-  move_group_interface_class.def("plan", &MoveGroupInterfaceWrapper::planPython);
-  move_group_interface_class.def("construct_motion_plan_request",
-                                 &MoveGroupInterfaceWrapper::constructMotionPlanRequestPython);
-  move_group_interface_class.def("compute_cartesian_path", &MoveGroupInterfaceWrapper::computeCartesianPathPython);
-  move_group_interface_class.def("compute_cartesian_path",
-                                 &MoveGroupInterfaceWrapper::computeCartesianPathConstrainedPython);
-  move_group_interface_class.def("set_support_surface_name", &MoveGroupInterfaceWrapper::setSupportSurfaceName);
-  move_group_interface_class.def("attach_object", &MoveGroupInterfaceWrapper::attachObjectPython);
-  move_group_interface_class.def("detach_object", &MoveGroupInterfaceWrapper::detachObject);
-  move_group_interface_class.def("retime_trajectory", &MoveGroupInterfaceWrapper::retimeTrajectory);
-  move_group_interface_class.def("get_named_targets", &MoveGroupInterfaceWrapper::getNamedTargetsPython);
-  move_group_interface_class.def("get_named_target_values", &MoveGroupInterfaceWrapper::getNamedTargetValuesPython);
-  move_group_interface_class.def("get_current_state_bounded", &MoveGroupInterfaceWrapper::getCurrentStateBoundedPython);
-  move_group_interface_class.def("get_current_state", &MoveGroupInterfaceWrapper::getCurrentStatePython);
-  move_group_interface_class.def("get_jacobian_matrix", &MoveGroupInterfaceWrapper::getJacobianMatrixPython,
-                                 getJacobianMatrixOverloads());
-  move_group_interface_class.def("enforce_bounds", &MoveGroupInterfaceWrapper::enforceBoundsPython);
-}
->>>>>>> ea86018d
 }  // namespace planning_interface
 }  // namespace moveit
 
