--- conflicted
+++ resolved
@@ -61,11 +61,7 @@
 public:
   // ROSInitializer is constructed first, and ensures ros::init() was called, if
   // needed
-<<<<<<< HEAD
-  MoveGroupWrapper(const std::string &group_name, const std::string &robot_description)
-=======
   MoveGroupWrapper(const std::string& group_name, const std::string& robot_description)
->>>>>>> fd633b4cbcb9ad2bc8ff9dc11b172272c409c167
     : py_bindings_tools::ROScppInitializer()
     , MoveGroup(Options(group_name, robot_description), boost::shared_ptr<tf::Transformer>(), ros::WallDuration(5, 0))
   {
