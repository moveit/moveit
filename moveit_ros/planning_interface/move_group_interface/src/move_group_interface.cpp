--- conflicted
+++ resolved
@@ -126,13 +126,9 @@
     goal_orientation_tolerance_ = 1e-3;  // ~0.1 deg
     allowed_planning_time_ = 5.0;
     num_planning_attempts_ = 1;
-<<<<<<< HEAD
     node_handle_.param<double>("robot_description_planning/default_velocity_scaling_factor",
-=======
+                               max_velocity_scaling_factor_, 0.1);
     max_cartesian_speed_ = 0.0;
-    node_handle_.param<double>("robot_description_planning/joint_limits/default_velocity_scaling_factor",
->>>>>>> f2f58818
-                               max_velocity_scaling_factor_, 0.1);
     node_handle_.param<double>("robot_description_planning/default_acceleration_scaling_factor",
                                max_acceleration_scaling_factor_, 0.1);
     initializing_constraints_ = false;
