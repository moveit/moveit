/*********************************************************************
 * Software License Agreement (BSD License)
 *
 *  Copyright (c) 2012, Willow Garage, Inc.
 *  All rights reserved.
 *
 *  Redistribution and use in source and binary forms, with or without
 *  modification, are permitted provided that the following conditions
 *  are met:
 *
 *   * Redistributions of source code must retain the above copyright
 *     notice, this list of conditions and the following disclaimer.
 *   * Redistributions in binary form must reproduce the above
 *     copyright notice, this list of conditions and the following
 *     disclaimer in the documentation and/or other materials provided
 *     with the distribution.
 *   * Neither the name of Willow Garage nor the names of its
 *     contributors may be used to endorse or promote products derived
 *     from this software without specific prior written permission.
 *
 *  THIS SOFTWARE IS PROVIDED BY THE COPYRIGHT HOLDERS AND CONTRIBUTORS
 *  "AS IS" AND ANY EXPRESS OR IMPLIED WARRANTIES, INCLUDING, BUT NOT
 *  LIMITED TO, THE IMPLIED WARRANTIES OF MERCHANTABILITY AND FITNESS
 *  FOR A PARTICULAR PURPOSE ARE DISCLAIMED. IN NO EVENT SHALL THE
 *  COPYRIGHT OWNER OR CONTRIBUTORS BE LIABLE FOR ANY DIRECT, INDIRECT,
 *  INCIDENTAL, SPECIAL, EXEMPLARY, OR CONSEQUENTIAL DAMAGES (INCLUDING,
 *  BUT NOT LIMITED TO, PROCUREMENT OF SUBSTITUTE GOODS OR SERVICES;
 *  LOSS OF USE, DATA, OR PROFITS; OR BUSINESS INTERRUPTION) HOWEVER
 *  CAUSED AND ON ANY THEORY OF LIABILITY, WHETHER IN CONTRACT, STRICT
 *  LIABILITY, OR TORT (INCLUDING NEGLIGENCE OR OTHERWISE) ARISING IN
 *  ANY WAY OUT OF THE USE OF THIS SOFTWARE, EVEN IF ADVISED OF THE
 *  POSSIBILITY OF SUCH DAMAGE.
 *********************************************************************/

/* Author: Sachin Chitta, David Lu!!, Ugo Cupcic */

#include <moveit/kdl_kinematics_plugin/kdl_kinematics_plugin.h>
#include <class_loader/class_loader.h>

//#include <tf/transform_datatypes.h>
#include <tf_conversions/tf_kdl.h>
#include <kdl_parser/kdl_parser.hpp>

// URDF, SRDF
#include <urdf_model/model.h>
#include <srdfdom/model.h>

#include <moveit/rdf_loader/rdf_loader.h>

//register KDLKinematics as a KinematicsBase implementation
CLASS_LOADER_REGISTER_CLASS(kdl_kinematics_plugin::KDLKinematicsPlugin, kinematics::KinematicsBase)

namespace kdl_kinematics_plugin
{

KDLKinematicsPlugin::KDLKinematicsPlugin()
  : active_(false)
{}

void KDLKinematicsPlugin::getRandomConfiguration(KDL::JntArray &jnt_array, bool lock_redundancy) const
{
  std::vector<double> jnt_array_vector(dimension_, 0.0);
  robot_state_->setToRandomPositions(joint_model_group_);
  robot_state_->copyJointGroupPositions(joint_model_group_, &jnt_array_vector[0]);
  for (std::size_t i = 0; i < dimension_; ++i)
  {
    if (lock_redundancy)
      if (isRedundantJoint(i))
        continue;
    jnt_array(i) = jnt_array_vector[i];
  }
}

bool KDLKinematicsPlugin::isRedundantJoint(unsigned int index) const
{
  for (std::size_t j=0; j < redundant_joint_indices_.size(); ++j)
    if (redundant_joint_indices_[j] == index)
      return true;
  return false;
}

void KDLKinematicsPlugin::getRandomConfiguration(const KDL::JntArray &seed_state,
                                                 const std::vector<double> &consistency_limits,
                                                 KDL::JntArray &jnt_array,
                                                 bool lock_redundancy) const
{
  std::vector<double> values(dimension_, 0.0);
  std::vector<double> near(dimension_, 0.0);
  for (std::size_t i = 0 ; i < dimension_; ++i)
    near[i] = seed_state(i);

  // Need to resize the consistency limits to remove mimic joints
  std::vector<double> consistency_limits_mimic;
  for(std::size_t i = 0; i < dimension_; ++i)
  {
    if(!mimic_joints_[i].active)
      continue;
    consistency_limits_mimic.push_back(consistency_limits[i]);
  }

  joint_model_group_->getVariableRandomPositionsNearBy(robot_state_->getRandomNumberGenerator(), values, near, consistency_limits_mimic);

  for (std::size_t i = 0; i < dimension_; ++i)
  {
    bool skip = false;
    if (lock_redundancy)
      for (std::size_t j = 0; j < redundant_joint_indices_.size(); ++j)
        if (redundant_joint_indices_[j] == i)
        {
          skip = true;
          break;
        }
    if (skip)
      continue;
    jnt_array(i) = values[i];
  }
}

bool KDLKinematicsPlugin::checkConsistency(const KDL::JntArray& seed_state,
                                           const std::vector<double> &consistency_limits,
                                           const KDL::JntArray& solution) const
{
  for (std::size_t i = 0; i < dimension_; ++i)
    if (fabs(seed_state(i) - solution(i)) > consistency_limits[i])
      return false;
  return true;
}

bool KDLKinematicsPlugin::initialize(const std::string &robot_description,
                                     const std::string& group_name,
                                     const std::string& base_frame,
                                     const std::string& tip_frame,
                                     double search_discretization,
                                     const robot_model::RobotModel* robot_model)
{
  setValues(robot_description, group_name, base_frame, tip_frame, search_discretization);

<<<<<<< HEAD
  // Check robot_state is initialized
  if (!robot_state_)
=======
  ros::NodeHandle private_handle("~");
  rdf_loader::RDFLoader rdf_loader(robot_description_);
  const boost::shared_ptr<srdf::Model> &srdf = rdf_loader.getSRDF();
  const urdf::ModelInterfaceSharedPtr& urdf_model = rdf_loader.getURDF();

  if (!urdf_model || !srdf)
>>>>>>> 091f7661
  {
    robot_state_.reset(new robot_state::RobotState(robot_model->getConstPtr()));
  }

  ros::NodeHandle private_handle("~");

  const robot_model::JointModelGroup* joint_model_group = robot_model->getJointModelGroup(group_name);
  if (!joint_model_group)
    return false;

  if(!joint_model_group->isChain())
  {
    ROS_ERROR_NAMED("kdl","Group '%s' is not a chain", group_name.c_str());
    return false;
  }
  if(!joint_model_group->isSingleDOFJoints())
  {
    ROS_ERROR_NAMED("kdl","Group '%s' includes joints that have more than 1 DOF", group_name.c_str());
    return false;
  }

  KDL::Tree kdl_tree;

  if (!kdl_parser::treeFromUrdfModel(*(robot_model->getURDF()), kdl_tree))
  {
    ROS_ERROR_NAMED("kdl","Could not initialize tree object");
    return false;
  }

  if (!kdl_tree.getChain(base_frame_, getTipFrame(), kdl_chain_))
  {
    ROS_ERROR_NAMED("kdl","Could not initialize chain object");
    return false;
  }

  dimension_ = joint_model_group->getActiveJointModels().size() + joint_model_group->getMimicJointModels().size();
  for (std::size_t i=0; i < joint_model_group->getJointModels().size(); ++i)
  {
    if(joint_model_group->getJointModels()[i]->getType() == moveit::core::JointModel::REVOLUTE || joint_model_group->getJointModels()[i]->getType() == moveit::core::JointModel::PRISMATIC)
    {
      ik_chain_info_.joint_names.push_back(joint_model_group->getJointModelNames()[i]);
      const std::vector<moveit_msgs::JointLimits> &jvec = joint_model_group->getJointModels()[i]->getVariableBoundsMsg();
      ik_chain_info_.limits.insert(ik_chain_info_.limits.end(), jvec.begin(), jvec.end());
    }
  }

  fk_chain_info_.joint_names = ik_chain_info_.joint_names;
  fk_chain_info_.limits = ik_chain_info_.limits;

  if(!joint_model_group->hasLinkModel(getTipFrame()))
  {
    ROS_ERROR_NAMED("kdl","Could not find tip name in joint group '%s'", group_name.c_str());
    return false;
  }
  ik_chain_info_.link_names.push_back(getTipFrame());
  fk_chain_info_.link_names = joint_model_group->getLinkModelNames();

  joint_min_.resize(ik_chain_info_.limits.size());
  joint_max_.resize(ik_chain_info_.limits.size());

  for(unsigned int i=0; i < ik_chain_info_.limits.size(); i++)
  {
    joint_min_(i) = ik_chain_info_.limits[i].min_position;
    joint_max_(i) = ik_chain_info_.limits[i].max_position;
  }

  // Get Solver Parameters
  int max_solver_iterations;
  double epsilon;
  bool position_ik;

  private_handle.param("max_solver_iterations", max_solver_iterations, 500);
  private_handle.param("epsilon", epsilon, 1e-5);
  private_handle.param(group_name+"/position_only_ik", position_ik, false);
  ROS_DEBUG_NAMED("kdl","Looking in private handle: %s for param name: %s",
            private_handle.getNamespace().c_str(),
            (group_name+"/position_only_ik").c_str());

  if(position_ik)
    ROS_INFO_NAMED("kdl","Using position only ik");

  num_possible_redundant_joints_ = kdl_chain_.getNrOfJoints() - joint_model_group->getMimicJointModels().size() - (position_ik? 3:6);

  // Check for mimic joints
  std::vector<unsigned int> redundant_joints_map_index;

  std::vector<JointMimic> mimic_joints;
  unsigned int joint_counter = 0;
  for (std::size_t i = 0; i < kdl_chain_.getNrOfSegments(); ++i)
  {
    const robot_model::JointModel *jm = robot_model->getJointModel(kdl_chain_.segments[i].getJoint().getName());

    //first check whether it belongs to the set of active joints in the group
    if (jm->getMimic() == NULL && jm->getVariableCount() > 0)
    {
      JointMimic mimic_joint;
      mimic_joint.reset(joint_counter);
      mimic_joint.joint_name = kdl_chain_.segments[i].getJoint().getName();
      mimic_joint.active = true;
      mimic_joints.push_back(mimic_joint);
      ++joint_counter;
      continue;
    }
    if (joint_model_group->hasJointModel(jm->getName()))
    {
      if (jm->getMimic() && joint_model_group->hasJointModel(jm->getMimic()->getName()))
      {
        JointMimic mimic_joint;
        mimic_joint.reset(joint_counter);
        mimic_joint.joint_name = kdl_chain_.segments[i].getJoint().getName();
        mimic_joint.offset = jm->getMimicOffset();
        mimic_joint.multiplier = jm->getMimicFactor();
        mimic_joints.push_back(mimic_joint);
        continue;
      }
    }
  }
  for (std::size_t i = 0; i < mimic_joints.size(); ++i)
  {
    if(!mimic_joints[i].active)
    {
      const robot_model::JointModel* joint_model = joint_model_group->getJointModel(mimic_joints[i].joint_name)->getMimic();
      for(std::size_t j=0; j < mimic_joints.size(); ++j)
      {
        if(mimic_joints[j].joint_name == joint_model->getName())
        {
          mimic_joints[i].map_index = mimic_joints[j].map_index;
        }
      }
    }
  }
  mimic_joints_ = mimic_joints;

  // Store things for when the set of redundant joints may change
  position_ik_ = position_ik;
  joint_model_group_ = joint_model_group;
  max_solver_iterations_ = max_solver_iterations;
  epsilon_ = epsilon;

  active_ = true;
  ROS_DEBUG_NAMED("kdl","KDL solver initialized");
  return true;
}

bool KDLKinematicsPlugin::setRedundantJoints(const std::vector<unsigned int> &redundant_joints)
{
  if(num_possible_redundant_joints_ < 0)
  {
    ROS_ERROR_NAMED("kdl","This group cannot have redundant joints");
    return false;
  }
  if(static_cast<int>(redundant_joints.size()) > num_possible_redundant_joints_)
  {
    ROS_ERROR_NAMED("kdl","This group can only have %d redundant joints", num_possible_redundant_joints_);
    return false;
  }
  /*
    XmlRpc::XmlRpcValue joint_list;
    if(private_handle.getParam(group_name+"/redundant_joints", joint_list))
    {
      ROS_ASSERT(joint_list.getType() == XmlRpc::XmlRpcValue::TypeArray);
      std::vector<std::string> redundant_joints;
      for (std::size_t i = 0; i < joint_list.size(); ++i)
      {
        ROS_ASSERT(joint_list[i].getType() == XmlRpc::XmlRpcValue::TypeString);
        redundant_joints.push_back(static_cast<std::string>(joint_list[i]));
        ROS_INFO_NAMED("kdl","Designated joint: %s as redundant joint", redundant_joints.back().c_str());
      }
    }
  */
  std::vector<unsigned int> redundant_joints_map_index;
  unsigned int counter = 0;
  for(std::size_t i=0; i < dimension_; ++i)
  {
    bool is_redundant_joint = false;
    for(std::size_t j=0; j < redundant_joints.size(); ++j)
    {
      if(i == redundant_joints[j])
      {
        is_redundant_joint = true;
	counter++;
        break;
      }
    }
    if(!is_redundant_joint)
    {
      // check for mimic
      if(mimic_joints_[i].active)
      {
	redundant_joints_map_index.push_back(counter);
	counter++;
      }
    }
  }
  for(std::size_t i=0; i < redundant_joints_map_index.size(); ++i)
    ROS_DEBUG_NAMED("kdl","Redundant joint map index: %d %d", (int) i, (int) redundant_joints_map_index[i]);

  redundant_joints_map_index_ = redundant_joints_map_index;
  redundant_joint_indices_ = redundant_joints;
  return true;
}

int KDLKinematicsPlugin::getJointIndex(const std::string &name) const
{
  for (unsigned int i=0; i < ik_chain_info_.joint_names.size(); i++) {
    if (ik_chain_info_.joint_names[i] == name)
      return i;
  }
  return -1;
}

int KDLKinematicsPlugin::getKDLSegmentIndex(const std::string &name) const
{
  int i=0;
  while (i < (int)kdl_chain_.getNrOfSegments()) {
    if (kdl_chain_.getSegment(i).getName() == name) {
      return i+1;
    }
    i++;
  }
  return -1;
}

bool KDLKinematicsPlugin::timedOut(const ros::WallTime &start_time, double duration) const
{
  return ((ros::WallTime::now()-start_time).toSec() >= duration);
}

bool KDLKinematicsPlugin::getPositionIK(const geometry_msgs::Pose &ik_pose,
                                        const std::vector<double> &ik_seed_state,
                                        std::vector<double> &solution,
                                        moveit_msgs::MoveItErrorCodes &error_code,
                                        const kinematics::KinematicsQueryOptions &options) const
{
  const IKCallbackFn solution_callback = 0;
  std::vector<double> consistency_limits;

  return searchPositionIK(ik_pose,
                          ik_seed_state,
                          default_timeout_,
                          solution,
                          solution_callback,
                          error_code,
                          consistency_limits,
                          options);
}

bool KDLKinematicsPlugin::searchPositionIK(const geometry_msgs::Pose &ik_pose,
                                           const std::vector<double> &ik_seed_state,
                                           double timeout,
                                           std::vector<double> &solution,
                                           moveit_msgs::MoveItErrorCodes &error_code,
                                           const kinematics::KinematicsQueryOptions &options) const
{
  const IKCallbackFn solution_callback = 0;
  std::vector<double> consistency_limits;

  return searchPositionIK(ik_pose,
                          ik_seed_state,
                          timeout,
                          solution,
                          solution_callback,
                          error_code,
                          consistency_limits,
                          options);
}

bool KDLKinematicsPlugin::searchPositionIK(const geometry_msgs::Pose &ik_pose,
                                           const std::vector<double> &ik_seed_state,
                                           double timeout,
                                           const std::vector<double> &consistency_limits,
                                           std::vector<double> &solution,
                                           moveit_msgs::MoveItErrorCodes &error_code,
                                           const kinematics::KinematicsQueryOptions &options) const
{
  const IKCallbackFn solution_callback = 0;
  return searchPositionIK(ik_pose,
                          ik_seed_state,
                          timeout,
                          solution,
                          solution_callback,
                          error_code,
                          consistency_limits,
                          options);
}

bool KDLKinematicsPlugin::searchPositionIK(const geometry_msgs::Pose &ik_pose,
                                           const std::vector<double> &ik_seed_state,
                                           double timeout,
                                           std::vector<double> &solution,
                                           const IKCallbackFn &solution_callback,
                                           moveit_msgs::MoveItErrorCodes &error_code,
                                           const kinematics::KinematicsQueryOptions &options) const
{
  std::vector<double> consistency_limits;
  return searchPositionIK(ik_pose,
                          ik_seed_state,
                          timeout,
                          solution,
                          solution_callback,
                          error_code,
                          consistency_limits,
                          options);
}

bool KDLKinematicsPlugin::searchPositionIK(const geometry_msgs::Pose &ik_pose,
                                           const std::vector<double> &ik_seed_state,
                                           double timeout,
                                           const std::vector<double> &consistency_limits,
                                           std::vector<double> &solution,
                                           const IKCallbackFn &solution_callback,
                                           moveit_msgs::MoveItErrorCodes &error_code,
                                           const kinematics::KinematicsQueryOptions &options) const
{
  return searchPositionIK(ik_pose,
                          ik_seed_state,
                          timeout,
                          solution,
                          solution_callback,
                          error_code,
                          consistency_limits,
                          options);
}

bool KDLKinematicsPlugin::searchPositionIK(const geometry_msgs::Pose &ik_pose,
                                           const std::vector<double> &ik_seed_state,
                                           double timeout,
                                           std::vector<double> &solution,
                                           const IKCallbackFn &solution_callback,
                                           moveit_msgs::MoveItErrorCodes &error_code,
                                           const std::vector<double> &consistency_limits,
                                           const kinematics::KinematicsQueryOptions &options) const
{
  ros::WallTime n1 = ros::WallTime::now();
  if(!active_)
  {
    ROS_ERROR_NAMED("kdl","kinematics not active");
    error_code.val = error_code.NO_IK_SOLUTION;
    return false;
  }

  if(ik_seed_state.size() != dimension_)
  {
    ROS_ERROR_STREAM_NAMED("kdl","Seed state must have size " << dimension_ << " instead of size " << ik_seed_state.size());
    error_code.val = error_code.NO_IK_SOLUTION;
    return false;
  }

  if(!consistency_limits.empty() && consistency_limits.size() != dimension_)
  {
    ROS_ERROR_STREAM_NAMED("kdl","Consistency limits be empty or must have size " << dimension_ << " instead of size " << consistency_limits.size());
    error_code.val = error_code.NO_IK_SOLUTION;
    return false;
  }

  KDL::JntArray jnt_seed_state(dimension_);
  KDL::JntArray jnt_pos_in(dimension_);
  KDL::JntArray jnt_pos_out(dimension_);

  KDL::ChainFkSolverPos_recursive fk_solver(kdl_chain_);
  KDL::ChainIkSolverVel_pinv_mimic ik_solver_vel(kdl_chain_, joint_model_group_->getMimicJointModels().size(), redundant_joint_indices_.size(), position_ik_);
  KDL::ChainIkSolverPos_NR_JL_Mimic ik_solver_pos(kdl_chain_, joint_min_, joint_max_, fk_solver, ik_solver_vel, max_solver_iterations_, epsilon_, position_ik_);
  ik_solver_vel.setMimicJoints(mimic_joints_);
  ik_solver_pos.setMimicJoints(mimic_joints_);

  if ((redundant_joint_indices_.size() > 0) && !ik_solver_vel.setRedundantJointsMapIndex(redundant_joints_map_index_))
  {
    ROS_ERROR_NAMED("kdl","Could not set redundant joints");
    return false;
  }

  if(options.lock_redundant_joints)
  {
    ik_solver_vel.lockRedundantJoints();
  }

  solution.resize(dimension_);

  KDL::Frame pose_desired;
  tf::poseMsgToKDL(ik_pose, pose_desired);

  ROS_DEBUG_STREAM_NAMED("kdl","searchPositionIK2: Position request pose is " <<
                   ik_pose.position.x << " " <<
                   ik_pose.position.y << " " <<
                   ik_pose.position.z << " " <<
                   ik_pose.orientation.x << " " <<
                   ik_pose.orientation.y << " " <<
                   ik_pose.orientation.z << " " <<
                   ik_pose.orientation.w);
  //Do the IK
  for(unsigned int i=0; i < dimension_; i++)
    jnt_seed_state(i) = ik_seed_state[i];
  jnt_pos_in = jnt_seed_state;

  unsigned int counter(0);
  while(1)
  {
    //    ROS_DEBUG_NAMED("kdl","Iteration: %d, time: %f, Timeout: %f",counter,(ros::WallTime::now()-n1).toSec(),timeout);
    counter++;
    if(timedOut(n1,timeout))
    {
      ROS_DEBUG_NAMED("kdl","IK timed out");
      error_code.val = error_code.TIMED_OUT;
      ik_solver_vel.unlockRedundantJoints();
      return false;
    }
    int ik_valid = ik_solver_pos.CartToJnt(jnt_pos_in, pose_desired, jnt_pos_out);
    ROS_DEBUG_NAMED("kdl","IK valid: %d", ik_valid);
    if(!consistency_limits.empty())
    {
      getRandomConfiguration(jnt_seed_state, consistency_limits, jnt_pos_in, options.lock_redundant_joints);
      if( (ik_valid < 0 && !options.return_approximate_solution) || !checkConsistency(jnt_seed_state, consistency_limits, jnt_pos_out))
      {
        ROS_DEBUG_NAMED("kdl","Could not find IK solution: does not match consistency limits");
        continue;
      }
    }
    else
    {
      getRandomConfiguration(jnt_pos_in, options.lock_redundant_joints);
      ROS_DEBUG_NAMED("kdl","New random configuration");
      for(unsigned int j=0; j < dimension_; j++)
        ROS_DEBUG_NAMED("kdl","%d %f", j, jnt_pos_in(j));

      if(ik_valid < 0 && !options.return_approximate_solution)
      {
        ROS_DEBUG_NAMED("kdl","Could not find IK solution");
        continue;
      }
    }
    ROS_DEBUG_NAMED("kdl","Found IK solution");
    for(unsigned int j=0; j < dimension_; j++)
      solution[j] = jnt_pos_out(j);
    if(!solution_callback.empty())
      solution_callback(ik_pose,solution,error_code);
    else
      error_code.val = error_code.SUCCESS;

    if(error_code.val == error_code.SUCCESS)
    {
      ROS_DEBUG_STREAM_NAMED("kdl","Solved after " << counter << " iterations");
      ik_solver_vel.unlockRedundantJoints();
      return true;
    }
  }
  ROS_DEBUG_NAMED("kdl","An IK that satisifes the constraints and is collision free could not be found");
  error_code.val = error_code.NO_IK_SOLUTION;
  ik_solver_vel.unlockRedundantJoints();
  return false;
}

bool KDLKinematicsPlugin::getPositionFK(const std::vector<std::string> &link_names,
                                        const std::vector<double> &joint_angles,
                                        std::vector<geometry_msgs::Pose> &poses) const
{
  ros::WallTime n1 = ros::WallTime::now();
  if(!active_)
  {
    ROS_ERROR_NAMED("kdl","kinematics not active");
    return false;
  }
  poses.resize(link_names.size());
  if(joint_angles.size() != dimension_)
  {
    ROS_ERROR_NAMED("kdl","Joint angles vector must have size: %d",dimension_);
    return false;
  }

  KDL::Frame p_out;
  geometry_msgs::PoseStamped pose;
  tf::Stamped<tf::Pose> tf_pose;

  KDL::JntArray jnt_pos_in(dimension_);
  for(unsigned int i=0; i < dimension_; i++)
  {
    jnt_pos_in(i) = joint_angles[i];
  }

  KDL::ChainFkSolverPos_recursive fk_solver(kdl_chain_);

  bool valid = true;
  for(unsigned int i=0; i < poses.size(); i++)
  {
    ROS_DEBUG_NAMED("kdl","End effector index: %d",getKDLSegmentIndex(link_names[i]));
    if(fk_solver.JntToCart(jnt_pos_in,p_out,getKDLSegmentIndex(link_names[i])) >=0)
    {
      tf::poseKDLToMsg(p_out,poses[i]);
    }
    else
    {
      ROS_ERROR_NAMED("kdl","Could not compute FK for %s",link_names[i].c_str());
      valid = false;
    }
  }
  return valid;
}

const std::vector<std::string>& KDLKinematicsPlugin::getJointNames() const
{
  return ik_chain_info_.joint_names;
}

const std::vector<std::string>& KDLKinematicsPlugin::getLinkNames() const
{
  return ik_chain_info_.link_names;
}

} // namespace<|MERGE_RESOLUTION|>--- conflicted
+++ resolved
@@ -135,20 +135,18 @@
 {
   setValues(robot_description, group_name, base_frame, tip_frame, search_discretization);
 
-<<<<<<< HEAD
   // Check robot_state is initialized
   if (!robot_state_)
-=======
+  {
+    robot_state_.reset(new robot_state::RobotState(robot_model->getConstPtr()));
+  }
+
   ros::NodeHandle private_handle("~");
   rdf_loader::RDFLoader rdf_loader(robot_description_);
   const boost::shared_ptr<srdf::Model> &srdf = rdf_loader.getSRDF();
   const urdf::ModelInterfaceSharedPtr& urdf_model = rdf_loader.getURDF();
 
   if (!urdf_model || !srdf)
->>>>>>> 091f7661
-  {
-    robot_state_.reset(new robot_state::RobotState(robot_model->getConstPtr()));
-  }
 
   ros::NodeHandle private_handle("~");
 
