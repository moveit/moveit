# ********************************************************************
# Software License Agreement (BSD License)
#
#  Copyright (c) 2014, JSK, The University of Tokyo.
#  All rights reserved.
#
#  Redistribution and use in source and binary forms, with or without
#  modification, are permitted provided that the following conditions
#  are met:
#
#   * Redistributions of source code must retain the above copyright
#     notice, this list of conditions and the following disclaimer.
#   * Redistributions in binary form must reproduce the above
#     copyright notice, this list of conditions and the following
#     disclaimer in the documentation and/or other materials provided
#     with the distribution.
#   * Neither the name of the JSK, The University of Tokyo nor the names of its
#     nor the names of its contributors may be
#     used to endorse or promote products derived
#     from this software without specific prior written permission.
#
#  THIS SOFTWARE IS PROVIDED BY THE COPYRIGHT HOLDERS AND CONTRIBUTORS
#  "AS IS" AND ANY EXPRESS OR IMPLIED WARRANTIES, INCLUDING, BUT NOT
#  LIMITED TO, THE IMPLIED WARRANTIES OF MERCHANTABILITY AND FITNESS
#  FOR A PARTICULAR PURPOSE ARE DISCLAIMED. IN NO EVENT SHALL THE
#  COPYRIGHT OWNER OR CONTRIBUTORS BE LIABLE FOR ANY DIRECT, INDIRECT,
#  INCIDENTAL, SPECIAL, EXEMPLARY, OR CONSEQUENTIAL DAMAGES (INCLUDING,
#  BUT NOT LIMITED TO, PROCUREMENT OF SUBSTITUTE GOODS OR SERVICES;
#  LOSS OF USE, DATA, OR PROFITS; OR BUSINESS INTERRUPTION) HOWEVER
#  CAUSED AND ON ANY THEORY OF LIABILITY, WHETHER IN CONTRACT, STRICT
#  LIABILITY, OR TORT (INCLUDING NEGLIGENCE OR OTHERWISE) ARISING IN
#  ANY WAY OUT OF THE USE OF THIS SOFTWARE, EVEN IF ADVISED OF THE
#  POSSIBILITY OF SUCH DAMAGE.
# ********************************************************************/

#   Author: Ryohei Ueda, Dave Coleman
#   Desc:   Interface between PS3/XBox controller and MoveIt Motion Planning Rviz Plugin

from __future__ import print_function

import xml.dom.minidom
from operator import add
import sys
import threading
from moveit_ros_planning_interface._moveit_robot_interface import RobotInterface

import rospy
import roslib
import numpy
import time
import tf
from std_msgs.msg import Empty, String
from sensor_msgs.msg import Joy
from geometry_msgs.msg import PoseStamped
from visualization_msgs.msg import InteractiveMarkerInit


def signedSquare(val):
    if val > 0:
        sign = 1
    else:
        sign = -1
    return val * val * sign


# classes to use joystick of xbox, ps3(wired) and ps3(wireless).


class JoyStatus:
    def __init__(self):
        self.center = False
        self.select = False
        self.start = False
        self.L3 = False
        self.R3 = False
        self.square = False
        self.up = False
        self.down = False
        self.left = False
        self.right = False
        self.triangle = False
        self.cross = False
        self.circle = False
        self.L1 = False
        self.R1 = False
        self.L2 = False
        self.R2 = False
        self.left_analog_x = 0.0
        self.left_analog_y = 0.0
        self.right_analog_x = 0.0
        self.right_analog_y = 0.0


class XBoxStatus(JoyStatus):
    def __init__(self, msg):
        JoyStatus.__init__(self)
        if msg.buttons[8] == 1:
            self.center = True
        else:
            self.center = False
        if msg.buttons[6] == 1:
            self.select = True
        else:
            self.select = False
        if msg.buttons[7] == 1:
            self.start = True
        else:
            self.start = False
        if msg.buttons[9] == 1:
            self.L3 = True
        else:
            self.L3 = False
        if msg.buttons[10] == 1:
            self.R3 = True
        else:
            self.R3 = False
        if msg.buttons[2] == 1:
            self.square = True
        else:
            self.square = False
        if msg.buttons[1] == 1:
            self.circle = True
        else:
            self.circle = False
        if msg.axes[7] > 0.1:
            self.up = True
        else:
            self.up = False
        if msg.axes[7] < -0.1:
            self.down = True
        else:
            self.down = False
        if msg.axes[6] > 0.1:
            self.left = True
        else:
            self.left = False
        if msg.axes[6] < -0.1:
            self.right = True
        else:
            self.right = False
        if msg.buttons[3] == 1:
            self.triangle = True
        else:
            self.triangle = False
        if msg.buttons[0] == 1:
            self.cross = True
        else:
            self.cross = False
        if msg.buttons[4] == 1:
            self.L1 = True
        else:
            self.L1 = False
        if msg.buttons[5] == 1:
            self.R1 = True
        else:
            self.R1 = False
        if msg.axes[2] < -0.5:
            self.L2 = True
        else:
            self.L2 = False
        if msg.axes[5] < -0.5:
            self.R2 = True
        else:
            self.R2 = False
        self.left_analog_x = msg.axes[0]
        self.left_analog_y = msg.axes[1]
        self.right_analog_x = msg.axes[3]
        self.right_analog_y = msg.axes[4]
        self.orig_msg = msg


class PS3Status(JoyStatus):
    def __init__(self, msg):
        JoyStatus.__init__(self)
        # creating from sensor_msgs/Joy
        if msg.buttons[16] == 1:
            self.center = True
        else:
            self.center = False
        if msg.buttons[0] == 1:
            self.select = True
        else:
            self.select = False
        if msg.buttons[3] == 1:
            self.start = True
        else:
            self.start = False
        if msg.buttons[1] == 1:
            self.L3 = True
        else:
            self.L3 = False
        if msg.buttons[2] == 1:
            self.R3 = True
        else:
            self.R3 = False
        if msg.axes[15] < 0:
            self.square = True
        else:
            self.square = False
        if msg.axes[4] < 0:
            self.up = True
        else:
            self.up = False
        if msg.axes[6] < 0:
            self.down = True
        else:
            self.down = False
        if msg.axes[7] < 0:
            self.left = True
        else:
            self.left = False
        if msg.axes[5] < 0:
            self.right = True
        else:
            self.right = False
        if msg.axes[12] < 0:
            self.triangle = True
        else:
            self.triangle = False
        if msg.axes[14] < 0:
            self.cross = True
        else:
            self.cross = False
        if msg.axes[13] < 0:
            self.circle = True
        else:
            self.circle = False
        if msg.axes[10] < 0:
            self.L1 = True
        else:
            self.L1 = False
        if msg.axes[11] < 0:
            self.R1 = True
        else:
            self.R1 = False
        if msg.axes[8] < 0:
            self.L2 = True
        else:
            self.L2 = False
        if msg.axes[9] < 0:
            self.R2 = True
        else:
            self.R2 = False
        self.left_analog_x = msg.axes[0]
        self.left_analog_y = msg.axes[1]
        self.right_analog_x = msg.axes[2]
        self.right_analog_y = msg.axes[3]
        self.orig_msg = msg


class PS3WiredStatus(JoyStatus):
    def __init__(self, msg):
        JoyStatus.__init__(self)
        # creating from sensor_msgs/Joy
        if msg.buttons[16] == 1:
            self.center = True
        else:
            self.center = False
        if msg.buttons[0] == 1:
            self.select = True
        else:
            self.select = False
        if msg.buttons[3] == 1:
            self.start = True
        else:
            self.start = False
        if msg.buttons[1] == 1:
            self.L3 = True
        else:
            self.L3 = False
        if msg.buttons[2] == 1:
            self.R3 = True
        else:
            self.R3 = False
        if msg.buttons[15] == 1:
            self.square = True
        else:
            self.square = False
        if msg.buttons[4] == 1:
            self.up = True
        else:
            self.up = False
        if msg.buttons[6] == 1:
            self.down = True
        else:
            self.down = False
        if msg.buttons[7] == 1:
            self.left = True
        else:
            self.left = False
        if msg.buttons[5] == 1:
            self.right = True
        else:
            self.right = False
        if msg.buttons[12] == 1:
            self.triangle = True
        else:
            self.triangle = False
        if msg.buttons[14] == 1:
            self.cross = True
        else:
            self.cross = False
        if msg.buttons[13] == 1:
            self.circle = True
        else:
            self.circle = False
        if msg.buttons[10] == 1:
            self.L1 = True
        else:
            self.L1 = False
        if msg.buttons[11] == 1:
            self.R1 = True
        else:
            self.R1 = False
        if msg.buttons[8] == 1:
            self.L2 = True
        else:
            self.L2 = False
        if msg.buttons[9] == 1:
            self.R2 = True
        else:
            self.R2 = False
        self.left_analog_x = msg.axes[0]
        self.left_analog_y = msg.axes[1]
        self.right_analog_x = msg.axes[2]
        self.right_analog_y = msg.axes[3]
        self.orig_msg = msg


class PS4Status(JoyStatus):
    def __init__(self, msg):
        JoyStatus.__init__(self)
        # creating from sensor_msg/Joy
        if msg.buttons[12] == 1:
            self.center = True
        else:
            self.center = False
        if msg.buttons[8] == 1:
            self.select = True
        else:
            self.select = False
        if msg.buttons[9] == 1:
            self.start = True
        else:
            self.start = False
        if msg.buttons[10] == 1:
            self.L3 = True
        else:
            self.L3 = False
        if msg.buttons[11] == 1:
            self.R3 = True
        else:
            self.R3 = False
        if msg.buttons[0] == 1:
            self.square = True
        else:
            self.square = False
        if msg.axes[10] < 0:
            self.up = True
        else:
            self.up = False
        if msg.axes[10] > 0:
            self.down = True
        else:
            self.down = False
        if msg.axes[9] < 0:
            self.left = True
        else:
            self.left = False
        if msg.axes[9] > 0:
            self.right = True
        else:
            self.right = False
        if msg.buttons[3] == 1:
            self.triangle = True
        else:
            self.triangle = False
        if msg.buttons[1] == 1:
            self.cross = True
        else:
            self.cross = False
        if msg.buttons[2] == 1:
            self.circle = True
        else:
            self.circle = False
        if msg.buttons[4] == 1:
            self.L1 = True
        else:
            self.L1 = False
        if msg.buttons[5] == 1:
            self.R1 = True
        else:
            self.R1 = False
        if msg.buttons[6] == 1:
            self.L2 = True
        else:
            self.L2 = False
        if msg.buttons[7] == 1:
            self.R2 = True
        else:
            self.R2 = False
        self.left_analog_x = msg.axes[0]
        self.left_analog_y = msg.axes[1]
        self.right_analog_x = msg.axes[5]
        self.right_analog_y = msg.axes[2]
        self.orig_msg = msg


class PS4WiredStatus(JoyStatus):
    def __init__(self, msg):
        JoyStatus.__init__(self)
        # creating from sensor_msg/Joy
        if msg.buttons[10] == 1:
            self.center = True
        else:
            self.center = False
        if msg.buttons[8] == 1:
            self.select = True
        else:
            self.select = False
        if msg.buttons[9] == 1:
            self.start = True
        else:
            self.start = False
        if msg.buttons[11] == 1:
            self.L3 = True
        else:
            self.L3 = False
        if msg.buttons[12] == 1:
            self.R3 = True
        else:
            self.R3 = False
        if msg.buttons[3] == 1:
            self.square = True
        else:
            self.square = False
        if msg.axes[7] < 0:
            self.up = True
        else:
            self.up = False
        if msg.axes[7] > 0:
            self.down = True
        else:
            self.down = False
        if msg.axes[6] < 0:
            self.left = True
        else:
            self.left = False
        if msg.axes[6] > 0:
            self.right = True
        else:
            self.right = False
        if msg.buttons[2] == 1:
            self.triangle = True
        else:
            self.triangle = False
        if msg.buttons[0] == 1:
            self.cross = True
        else:
            self.cross = False
        if msg.buttons[1] == 1:
            self.circle = True
        else:
            self.circle = False
        if msg.buttons[4] == 1:
            self.L1 = True
        else:
            self.L1 = False
        if msg.buttons[5] == 1:
            self.R1 = True
        else:
            self.R1 = False
        if msg.buttons[6] == 1:
            self.L2 = True
        else:
            self.L2 = False
        if msg.buttons[7] == 1:
            self.R2 = True
        else:
            self.R2 = False
        self.left_analog_x = msg.axes[0]
        self.left_analog_y = msg.axes[1]
        self.right_analog_x = msg.axes[3]
        self.right_analog_y = msg.axes[4]
        self.orig_msg = msg


class StatusHistory:
    def __init__(self, max_length=10):
        self.max_length = max_length
        self.buffer = []

    def add(self, status):
        self.buffer.append(status)
        if len(self.buffer) > self.max_length:
            self.buffer = self.buffer[1 : self.max_length + 1]

    def all(self, proc):
        for status in self.buffer:
            if not proc(status):
                return False
        return True

    def latest(self):
        if len(self.buffer) > 0:
            return self.buffer[-1]
        else:
            return None

    def length(self):
        return len(self.buffer)

    def new(self, status, attr):
        if len(self.buffer) == 0:
            return getattr(status, attr)
        else:
            return getattr(status, attr) and not getattr(self.latest(), attr)


class MoveitJoy:
    def parseSRDF(self):
        ri = RobotInterface("/robot_description")
        planning_groups = {}
        for g in ri.get_group_names():
            self.planning_groups_tips[g] = ri.get_group_joint_tips(g)
            if len(self.planning_groups_tips[g]) > 0:
                planning_groups[g] = [
                    "/rviz/moveit/move_marker/goal_" + l
                    for l in self.planning_groups_tips[g]
                ]
        for name in planning_groups.keys():
            print(name, planning_groups[name])
        self.planning_groups = planning_groups
<<<<<<< HEAD
        self.planning_groups_keylist = (
=======
        self.planning_groups_keys = list(
>>>>>>> 3ab3c641
            planning_groups.keys()
        )  # we'd like to store the 'order'
        self.frame_id = ri.get_planning_frame()

    def __init__(self):
        self.initial_poses = {}
        self.planning_groups_tips = {}
        self.tf_listener = tf.TransformListener()
        self.marker_lock = threading.Lock()
        self.prev_time = rospy.Time.now()
        self.counter = 0
        self.history = StatusHistory(max_length=10)
        self.pre_pose = PoseStamped()
        self.pre_pose.pose.orientation.w = 1
        self.current_planning_group_index = 0
        self.current_eef_index = 0
        self.initialize_poses = False
        self.initialized = False
        self.parseSRDF()
        self.plan_group_pub = rospy.Publisher(
            "/rviz/moveit/select_planning_group", String, queue_size=5
        )
        self.updatePlanningGroup(0)
        self.updatePoseTopic(0, False)
        self.joy_pose_pub = rospy.Publisher("/joy_pose", PoseStamped, queue_size=1)
        self.plan_pub = rospy.Publisher("/rviz/moveit/plan", Empty, queue_size=5)
        self.execute_pub = rospy.Publisher("/rviz/moveit/execute", Empty, queue_size=5)
        self.update_start_state_pub = rospy.Publisher(
            "/rviz/moveit/update_start_state", Empty, queue_size=5
        )
        self.update_goal_state_pub = rospy.Publisher(
            "/rviz/moveit/update_goal_state", Empty, queue_size=5
        )
        self.interactive_marker_sub = rospy.Subscriber(
            "/rviz_moveit_motion_planning_display/robot_interaction_interactive_marker_topic/update_full",
            InteractiveMarkerInit,
            self.markerCB,
            queue_size=1,
        )
        self.sub = rospy.Subscriber("/joy", Joy, self.joyCB, queue_size=1)

    def updatePlanningGroup(self, next_index):
        if next_index >= len(self.planning_groups_keylist):
            self.current_planning_group_index = 0
        elif next_index < 0:
            self.current_planning_group_index = len(self.planning_groups_keylist) - 1
        else:
            self.current_planning_group_index = next_index
        next_planning_group = None
        try:
            next_planning_group = self.planning_groups_keylist[
                self.current_planning_group_index
            ]
        except IndexError:
            msg = "Check if you started movegroups. Exiting."
            rospy.logfatal(msg)
            raise rospy.ROSInitException(msg)
        rospy.loginfo("Changed planning group to " + next_planning_group)
        self.plan_group_pub.publish(next_planning_group)

    def updatePoseTopic(self, next_index, wait=True):
        planning_group = self.planning_groups_keylist[self.current_planning_group_index]
        topics = self.planning_groups[planning_group]
        if next_index >= len(topics):
            self.current_eef_index = 0
        elif next_index < 0:
            self.current_eef_index = len(topics) - 1
        else:
            self.current_eef_index = next_index
        next_topic = topics[self.current_eef_index]

        rospy.loginfo(
            "Changed controlled end effector to "
            + self.planning_groups_tips[planning_group][self.current_eef_index]
        )
        self.pose_pub = rospy.Publisher(next_topic, PoseStamped, queue_size=5)
        if wait:
            self.waitForInitialPose(next_topic)
        self.current_pose_topic = next_topic

    def markerCB(self, msg):
        try:
            self.marker_lock.acquire()
            if not self.initialize_poses:
                return
            self.initial_poses = {}
            for marker in msg.markers:
                if marker.name.startswith("EE:goal_"):
                    # resolve tf
                    if marker.header.frame_id != self.frame_id:
                        ps = PoseStamped(header=marker.header, pose=marker.pose)
                        try:
                            transformed_pose = self.tf_listener.transformPose(
                                self.frame_id, ps
                            )
                            self.initial_poses[marker.name[3:]] = transformed_pose.pose
                        except (
                            tf.LookupException,
                            tf.ConnectivityException,
                            tf.ExtrapolationException,
                            e,
                        ):
                            rospy.logerr("tf error when resolving tf: %s" % e)
                    else:
                        self.initial_poses[
                            marker.name[3:]
                        ] = marker.pose  # tf should be resolved
        finally:
            self.marker_lock.release()

    def waitForInitialPose(self, next_topic, timeout=None):
        counter = 0
        while not rospy.is_shutdown():
            counter = counter + 1
            if timeout and counter >= timeout:
                return False
            try:
                self.marker_lock.acquire()
                self.initialize_poses = True
                topic_suffix = next_topic.split("/")[-1]
                if topic_suffix in self.initial_poses:
                    self.pre_pose = PoseStamped(pose=self.initial_poses[topic_suffix])
                    self.initialize_poses = False
                    return True
                else:
                    rospy.logdebug(self.initial_poses.keys())
                    rospy.loginfo(
                        "Waiting for pose topic of '%s' to be initialized", topic_suffix
                    )
                    rospy.sleep(1)
            finally:
                self.marker_lock.release()

    def joyCB(self, msg):
        if len(msg.axes) == 27 and len(msg.buttons) == 19:
            status = PS3WiredStatus(msg)
        elif len(msg.axes) == 8 and len(msg.buttons) == 11:
            status = XBoxStatus(msg)
        elif len(msg.axes) == 20 and len(msg.buttons) == 17:
            status = PS3Status(msg)
        elif len(msg.axes) == 14 and len(msg.buttons) == 14:
            status = PS4Status(msg)
        elif len(msg.axes) == 8 and len(msg.buttons) == 13:
            status = PS4WiredStatus(msg)
        else:
            raise Exception("Unknown joystick")
        self.run(status)
        self.history.add(status)

    def computePoseFromJoy(self, pre_pose, status):
        new_pose = PoseStamped()
        new_pose.header.frame_id = self.frame_id
        new_pose.header.stamp = rospy.Time(0.0)
        # move in local
        dist = (
            status.left_analog_y * status.left_analog_y
            + status.left_analog_x * status.left_analog_x
        )
        scale = 200.0
        x_diff = signedSquare(status.left_analog_y) / scale
        y_diff = signedSquare(status.left_analog_x) / scale
        # z
        if status.L2:
            z_diff = 0.005
        elif status.R2:
            z_diff = -0.005
        else:
            z_diff = 0.0
        if self.history.all(lambda s: s.L2) or self.history.all(lambda s: s.R2):
            z_scale = 4.0
        else:
            z_scale = 2.0
        local_move = numpy.array((x_diff, y_diff, z_diff * z_scale, 1.0))
        q = numpy.array(
            (
                pre_pose.pose.orientation.x,
                pre_pose.pose.orientation.y,
                pre_pose.pose.orientation.z,
                pre_pose.pose.orientation.w,
            )
        )
        xyz_move = numpy.dot(tf.transformations.quaternion_matrix(q), local_move)
        new_pose.pose.position.x = pre_pose.pose.position.x + xyz_move[0]
        new_pose.pose.position.y = pre_pose.pose.position.y + xyz_move[1]
        new_pose.pose.position.z = pre_pose.pose.position.z + xyz_move[2]
        roll = 0.0
        pitch = 0.0
        yaw = 0.0
        DTHETA = 0.005
        if status.L1:
            if self.history.all(lambda s: s.L1):
                yaw = yaw + DTHETA * 2
            else:
                yaw = yaw + DTHETA
        elif status.R1:
            if self.history.all(lambda s: s.R1):
                yaw = yaw - DTHETA * 2
            else:
                yaw = yaw - DTHETA
        if status.up:
            if self.history.all(lambda s: s.up):
                pitch = pitch + DTHETA * 2
            else:
                pitch = pitch + DTHETA
        elif status.down:
            if self.history.all(lambda s: s.down):
                pitch = pitch - DTHETA * 2
            else:
                pitch = pitch - DTHETA
        if status.right:
            if self.history.all(lambda s: s.right):
                roll = roll + DTHETA * 2
            else:
                roll = roll + DTHETA
        elif status.left:
            if self.history.all(lambda s: s.left):
                roll = roll - DTHETA * 2
            else:
                roll = roll - DTHETA
        diff_q = tf.transformations.quaternion_from_euler(roll, pitch, yaw)
        new_q = tf.transformations.quaternion_multiply(q, diff_q)
        new_pose.pose.orientation.x = new_q[0]
        new_pose.pose.orientation.y = new_q[1]
        new_pose.pose.orientation.z = new_q[2]
        new_pose.pose.orientation.w = new_q[3]
        return new_pose

    def run(self, status):
        if not self.initialized:
            # when not initialized, we will force to change planning_group
            while True:
                self.updatePlanningGroup(self.current_planning_group_index)
                planning_group = self.planning_groups_keylist[
                    self.current_planning_group_index
                ]
                topics = self.planning_groups[planning_group]
                next_topic = topics[self.current_eef_index]
                if not self.waitForInitialPose(next_topic, timeout=3):
                    rospy.logwarn(
                        "Unable to initialize planning group "
                        + planning_group
                        + ". Trying different group."
                    )
                    rospy.logwarn(
                        "Is 'Allow External Comm.' enabled in Rviz? Is the 'Query Goal State' robot enabled?"
                    )
                else:
                    rospy.loginfo("Initialized planning group")
                    self.initialized = True
                    self.updatePoseTopic(self.current_eef_index)
                    return
                # Try to initialize with different planning group
                self.current_planning_group_index += 1
                if self.current_planning_group_index >= len(self.planning_groups_keylist):
                    self.current_planning_group_index = 0  # reset loop
        if self.history.new(status, "select"):  # increment planning group
            self.updatePlanningGroup(self.current_planning_group_index + 1)
            self.current_eef_index = 0  # force to reset
            self.updatePoseTopic(self.current_eef_index)
            return
        elif self.history.new(status, "start"):  # decrement planning group
            self.updatePlanningGroup(self.current_planning_group_index - 1)
            self.current_eef_index = 0  # force to reset
            self.updatePoseTopic(self.current_eef_index)
            return
        elif self.history.new(status, "triangle"):
            self.updatePoseTopic(self.current_eef_index + 1)
            return
        elif self.history.new(status, "cross"):
            self.updatePoseTopic(self.current_eef_index - 1)
            return
        elif self.history.new(status, "square"):  # plan
            rospy.loginfo("Plan")
            self.plan_pub.publish(Empty())
            return
        elif self.history.new(status, "circle"):  # execute
            rospy.loginfo("Execute")
            self.execute_pub.publish(Empty())
            return
        self.marker_lock.acquire()
        pre_pose = self.pre_pose
        new_pose = self.computePoseFromJoy(pre_pose, status)
        now = rospy.Time.from_sec(time.time())
        # placement.time_from_start = now - self.prev_time
        if (now - self.prev_time).to_sec() > 1 / 30.0:
            # rospy.loginfo(new_pose)
            self.pose_pub.publish(new_pose)
            self.joy_pose_pub.publish(new_pose)
            self.prev_time = now
        # sync start state to the real robot state
        self.counter = self.counter + 1
        if self.counter % 10:
            self.update_start_state_pub.publish(Empty())
        self.pre_pose = new_pose
        self.marker_lock.release()
        # update self.initial_poses
        self.marker_lock.acquire()
        self.initial_poses[self.current_pose_topic.split("/")[-1]] = new_pose.pose
        self.marker_lock.release()<|MERGE_RESOLUTION|>--- conflicted
+++ resolved
@@ -531,11 +531,7 @@
         for name in planning_groups.keys():
             print(name, planning_groups[name])
         self.planning_groups = planning_groups
-<<<<<<< HEAD
-        self.planning_groups_keylist = (
-=======
-        self.planning_groups_keys = list(
->>>>>>> 3ab3c641
+        self.planning_groups_keylist = list(
             planning_groups.keys()
         )  # we'd like to store the 'order'
         self.frame_id = ri.get_planning_frame()
