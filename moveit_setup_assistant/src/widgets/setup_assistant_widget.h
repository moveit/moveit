/*********************************************************************
 * Software License Agreement (BSD License)
 *
 *  Copyright (c) 2012, Willow Garage, Inc.
 *  All rights reserved.
 *
 *  Redistribution and use in source and binary forms, with or without
 *  modification, are permitted provided that the following conditions
 *  are met:
 *
 *   * Redistributions of source code must retain the above copyright
 *     notice, this list of conditions and the following disclaimer.
 *   * Redistributions in binary form must reproduce the above
 *     copyright notice, this list of conditions and the following
 *     disclaimer in the documentation and/or other materials provided
 *     with the distribution.
 *   * Neither the name of Willow Garage nor the names of its
 *     contributors may be used to endorse or promote products derived
 *     from this software without specific prior written permission.
 *
 *  THIS SOFTWARE IS PROVIDED BY THE COPYRIGHT HOLDERS AND CONTRIBUTORS
 *  "AS IS" AND ANY EXPRESS OR IMPLIED WARRANTIES, INCLUDING, BUT NOT
 *  LIMITED TO, THE IMPLIED WARRANTIES OF MERCHANTABILITY AND FITNESS
 *  FOR A PARTICULAR PURPOSE ARE DISCLAIMED. IN NO EVENT SHALL THE
 *  COPYRIGHT OWNER OR CONTRIBUTORS BE LIABLE FOR ANY DIRECT, INDIRECT,
 *  INCIDENTAL, SPECIAL, EXEMPLARY, OR CONSEQUENTIAL DAMAGES (INCLUDING,
 *  BUT NOT LIMITED TO, PROCUREMENT OF SUBSTITUTE GOODS OR SERVICES;
 *  LOSS OF USE, DATA, OR PROFITS; OR BUSINESS INTERRUPTION) HOWEVER
 *  CAUSED AND ON ANY THEORY OF LIABILITY, WHETHER IN CONTRACT, STRICT
 *  LIABILITY, OR TORT (INCLUDING NEGLIGENCE OR OTHERWISE) ARISING IN
 *  ANY WAY OUT OF THE USE OF THIS SOFTWARE, EVEN IF ADVISED OF THE
 *  POSSIBILITY OF SUCH DAMAGE.
 *********************************************************************/

/* Author: Dave Coleman */

#ifndef MOVEIT_ROS_MOVEIT_SETUP_ASSISTANT_WIDGETS_SETUP_ASSISTANT_WIDGET_
#define MOVEIT_ROS_MOVEIT_SETUP_ASSISTANT_WIDGETS_SETUP_ASSISTANT_WIDGET_

// Qt
#include <QWidget>
#include <QVBoxLayout>
#include <QHBoxLayout>
#include <QString>
#include <QApplication>
#include <QObject>
#include <QEvent>
#include <QListWidget>
#include <QTimer>
#include <QSplitter>
#include <QStringList>
// Setup Asst
#include "navigation_widget.h"
#include "start_screen_widget.h"
#include "default_collisions_widget.h"
#include "planning_groups_widget.h"
#include "robot_poses_widget.h"
#include "end_effectors_widget.h"
#include "virtual_joints_widget.h"
#include "passive_joints_widget.h"
#include "author_information_widget.h"
#include "configuration_files_widget.h"
#include "perception_widget.h"

#ifndef Q_MOC_RUN
#include <moveit/setup_assistant/tools/moveit_config_data.h>

// Other
#include <ros/ros.h>
#include <boost/program_options.hpp>  // for parsing input arguments
#include <boost/thread/mutex.hpp>
#endif

// Forward declarations
namespace rviz
{
class GridDisplay;
class RenderPanel;
class VisualizationManager;
}

namespace moveit_rviz_plugin
{
class RobotStateDisplay;
}

namespace moveit_setup_assistant
{
class SetupAssistantWidget : public QWidget
{
  Q_OBJECT

public:
  // ******************************************************************************************
  // Public Functions
  // ******************************************************************************************

  /**
   * Construct the setup assistant widget, the primary window for this application
   * @param parent - used by Qt for destructing all elements
   * @return
   */
  SetupAssistantWidget(QWidget* parent, boost::program_options::variables_map args);

  /**
   * Deconstructor
   *
   */
  ~SetupAssistantWidget();

  /**
   * Changes viewable screen
   * @param index screen index to switch to
   */

  void moveToScreen(const int index);

  /**
   * Qt close event function for reminding user to save
   * @param event A Qt paramenter
   */
  void closeEvent(QCloseEvent* event);

  /**
   * Qt error handling function
   *
   * @param rec
   * @param ev
   * @return bool
   */
  virtual bool notify(QObject* rec, QEvent* ev);

  /**
   * Show/hide the Rviz right panel
   * @param show bool - whether to show
   */
  // void showRviz( bool show );

  // ******************************************************************************************
  // Qt Components
  // ******************************************************************************************

private Q_SLOTS:
  // ******************************************************************************************
  // Slot Event Functions
  // ******************************************************************************************

  /**
   * Event for changing screens by user clicking
   * @param index screen id
   */
  void navigationClicked(const QModelIndex& index);

  /**
   * Event for spinning the ros node
   */
  void updateTimer();

  /**
   * Call a function that enables navigation and goes to screen 2
   */
  void progressPastStartScreen();

  /**
   * Load Rviz once we have a robot description ready
   *
   */
  void loadRviz();

  /**
   * Change the widget modal state based on subwidgets state
   *
   * @param isModal if true disable left navigation
   */
  void setModalMode(bool isModal);

  /**
   * Highlight a link of the robot
   *
   * @param link_name name of link to highlight
   */
  void highlightLink(const std::string& link_name, const QColor& color);

  /**
   * Highlight a robot group
   */
  void highlightGroup(const std::string& group_name);

  /**
   * Unhighlight all links of a robot
   */
  void unhighlightAll();

  // received when virtual joints that change the reference frame are added
  void virtualJointReferenceFrameChanged();

private:
  // ******************************************************************************************
  // Variables
  // ******************************************************************************************
  QList<QString> nav_name_list_;
  NavigationWidget* navs_view_;

  QWidget* middle_frame_;
  QWidget* rviz_container_;
  QSplitter* splitter_;
  QStackedLayout* main_content_;
  int current_index_;
  boost::mutex change_screen_lock_;

  // Rviz Panel
  rviz::RenderPanel* rviz_render_panel_;
  rviz::VisualizationManager* rviz_manager_;
  moveit_rviz_plugin::RobotStateDisplay* robot_state_display_;

  // Screen Widgets
<<<<<<< HEAD
  StartScreenWidget* start_screen_widget_;
  DefaultCollisionsWidget* default_collisions_widget_;
  PlanningGroupsWidget* planning_groups_widget;
  RobotPosesWidget* robot_poses_widget_;
  EndEffectorsWidget* end_effectors_widget_;
  VirtualJointsWidget* virtual_joints_widget_;
  PassiveJointsWidget* passive_joints_widget_;
  AuthorInformationWidget* author_information_widget_;
  ConfigurationFilesWidget* configuration_files_widget_;
=======
  StartScreenWidget* ssw_;
  DefaultCollisionsWidget* dcw_;
  PlanningGroupsWidget* pgw_;
  RobotPosesWidget* rpw_;
  EndEffectorsWidget* efw_;
  VirtualJointsWidget* vjw_;
  PassiveJointsWidget* pjw_;
  AuthorInformationWidget* aiw_;
  ConfigurationFilesWidget* cfw_;
  PerceptionWidget* perception_widget_;
>>>>>>> 30f3c3b5

  /// Contains all the configuration data for the setup assistant
  moveit_setup_assistant::MoveItConfigDataPtr config_data_;

  // ******************************************************************************************
  // Private Functions
  // ******************************************************************************************
};
}

#endif<|MERGE_RESOLUTION|>--- conflicted
+++ resolved
@@ -214,7 +214,6 @@
   moveit_rviz_plugin::RobotStateDisplay* robot_state_display_;
 
   // Screen Widgets
-<<<<<<< HEAD
   StartScreenWidget* start_screen_widget_;
   DefaultCollisionsWidget* default_collisions_widget_;
   PlanningGroupsWidget* planning_groups_widget;
@@ -224,18 +223,7 @@
   PassiveJointsWidget* passive_joints_widget_;
   AuthorInformationWidget* author_information_widget_;
   ConfigurationFilesWidget* configuration_files_widget_;
-=======
-  StartScreenWidget* ssw_;
-  DefaultCollisionsWidget* dcw_;
-  PlanningGroupsWidget* pgw_;
-  RobotPosesWidget* rpw_;
-  EndEffectorsWidget* efw_;
-  VirtualJointsWidget* vjw_;
-  PassiveJointsWidget* pjw_;
-  AuthorInformationWidget* aiw_;
-  ConfigurationFilesWidget* cfw_;
   PerceptionWidget* perception_widget_;
->>>>>>> 30f3c3b5
 
   /// Contains all the configuration data for the setup assistant
   moveit_setup_assistant::MoveItConfigDataPtr config_data_;
