--- conflicted
+++ resolved
@@ -11,21 +11,12 @@
 
   <!-- The request adapters (plugins) used when planning with TrajOpt.
        ORDER MATTERS -->
-<<<<<<< HEAD
   <arg name="planning_adapters" value="default_planner_request_adapters/SetMaxCartesianLinkSpeed
-				       default_planner_request_adapters/AddTimeParameterization
-				       default_planner_request_adapters/FixWorkspaceBounds
-				       default_planner_request_adapters/FixStartStateBounds
-				       default_planner_request_adapters/FixStartStateCollision
-				       default_planner_request_adapters/FixStartStatePathConstraints" />
-=======
-  <arg name="planning_adapters" value="default_planner_request_adapters/SetMaxCartesianEndEffectorSpeed
-                                       default_planner_request_adapters/AddTimeParameterization
-                                       default_planner_request_adapters/FixWorkspaceBounds
-                                       default_planner_request_adapters/FixStartStateBounds
-                                       default_planner_request_adapters/FixStartStateCollision
-                                       default_planner_request_adapters/FixStartStatePathConstraints" />
->>>>>>> 21082857
+                       default_planner_request_adapters/AddTimeParameterization
+                       default_planner_request_adapters/FixWorkspaceBounds
+                       default_planner_request_adapters/FixStartStateBounds
+                       default_planner_request_adapters/FixStartStateCollision
+                       default_planner_request_adapters/FixStartStatePathConstraints" />
 
   <arg name="start_state_max_bounds_error" value="0.1" />
 
