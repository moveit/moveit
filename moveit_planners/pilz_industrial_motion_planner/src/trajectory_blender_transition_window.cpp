--- conflicted
+++ resolved
@@ -90,13 +90,8 @@
   moveit_msgs::MoveItErrorCodes error_code;
 
   if (!generateJointTrajectory(planning_scene, limits_.getJointLimitContainer(), blend_trajectory_cartesian,
-<<<<<<< HEAD
-                               req.group_name, req.link_name, initial_joint_position, initial_joint_velocity,
-                               blend_joint_trajectory, error_code))
-=======
                                req.group_name, req.link_name, Eigen::Translation3d::Identity(), initial_joint_position,
                                initial_joint_velocity, blend_joint_trajectory, error_code))
->>>>>>> 8d914a56
   {
     // LCOV_EXCL_START
     ROS_INFO("Failed to generate joint trajectory for blending trajectory.");
